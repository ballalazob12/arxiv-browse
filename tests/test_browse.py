--- conflicted
+++ resolved
@@ -414,8 +414,6 @@
         self.assertIn('The phase difference $\\phi$, between the superconducting',
                       abs_elmt.text,
                       "Expecting uncoverted $\\phi$ in html abstract.")
-<<<<<<< HEAD
-=======
 
     def test_authors_with_suffixes(self):
         id = '2108.10257'
@@ -429,7 +427,6 @@
         a_tags = auths_elmt.find_all('a')
         self.assertEqual(
             len(a_tags), 6, 'Should be 6 <a> tags in authors div')
->>>>>>> 5cd646a0
 
         j_liang = a_tags[0]
         self.assertEqual(
