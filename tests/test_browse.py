--- conflicted
+++ resolved
@@ -468,8 +468,7 @@
             rv = self.app.get(f'/abs/{id}')
             self.assertEqual(rv.status_code, 200)
             html = BeautifulSoup(rv.data.decode('utf-8'), 'html.parser')
-<<<<<<< HEAD
-            self.assertIsNotNone(html.find('div', class_='message-covid'))
+            self.assertIsNotNone(html.find('div', class_='message-special'))
 
     def test_tex2utf_in_jref(self):
         rv = self.app.get('/abs/2006.02835')
@@ -477,7 +476,4 @@
         html = BeautifulSoup(rv.data.decode('utf-8'), 'html.parser')
         jref_elmt = html.find('td', 'jref')
         self.assertTrue(jref_elmt, 'Should have jref td element')
-        self.assertIn('RIMS Kôkyûroku Bessatsu', jref_elmt.text, 'Expecting converted TeX in journal reference field')
-=======
-            self.assertIsNotNone(html.find('div', class_='message-special'))
->>>>>>> c69fa6d0
+        self.assertIn('RIMS Kôkyûroku Bessatsu', jref_elmt.text, 'Expecting converted TeX in journal reference field')