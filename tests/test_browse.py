--- conflicted
+++ resolved
@@ -655,11 +655,7 @@
 
 
     def test_bad_data(self):
-<<<<<<< HEAD
-        """Test bad URL."""
-=======
         """Test strange data."""
->>>>>>> 59fd69d5
         rv = self.client.get('/abs/gr-qc/۹۷۰۶123')
         self.assertNotEqual(rv.status_code, 200)
         self.assertNotEqual(rv.status_code, 500)
