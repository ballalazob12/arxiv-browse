--- conflicted
+++ resolved
@@ -170,21 +170,16 @@
                                       ['Mathematical Physics (math-ph)'])
         doc = self.absService.get_abs(id)
         self.assertIsNotNone(doc)
-<<<<<<< HEAD
         assert_that(doc.primary_category.display, equal_to(primary))
-        assert_that(doc.display_secondaries(), equal_to(secondaries))
-=======
-        assert_that(doc.primary_category.display_str(), equal_to(primary))
         assert_that(doc.display_secondaries(), equal_to(secondaries))
 
 
     def test_non_tax_cats(self):
         cat = Category('nontx.AL')
-        assert_that(cat.display_str() , equal_to('nontx.AL'))
+        assert_that(cat.display , equal_to('nontx.AL'))
 
         cat = Category('math.XX')
-        assert_that(cat.display_str() , equal_to('Mathematics (math.XX)'))
+        assert_that(cat.display , equal_to('Mathematics (math.XX)'))
 
         cat = Category('notaxArc')
-        assert_that(cat.display_str() , equal_to('notaxArc'))
->>>>>>> dd30d8e6
+        assert_that(cat.display , equal_to('notaxArc'))