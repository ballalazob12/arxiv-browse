"""Tests for external reference and citation configuration and utilities."""
<<<<<<< HEAD
from datetime import date
from unittest import TestCase, mock

from arxiv.taxonomy import ARCHIVES, CATEGORIES
=======
from unittest import TestCase, mock
>>>>>>> 397c4708

from browse.domain.identifier import Identifier
<<<<<<< HEAD
from browse.domain.metadata import Archive, Category
from browse.services.document.config.external_refs_cits import (
    DBLP_ARCHIVES,
    INSPIRE_REF_CIT_CATEGORIES,
)
from browse.services.util.external_refs_cits import (
    get_computed_dblp_listing_path,
    get_dblp_bibtex_path,
    include_dblp_section,
    include_inspire_link,
)
=======
from browse.services.documents.config.external_refs_cits \
    import INSPIRE_REF_CIT_CATEGORIES, DBLP_ARCHIVES
from browse.formating.external_refs_cits import include_inspire_link,\
    get_dblp_bibtex_path, include_dblp_section, get_computed_dblp_listing_path
>>>>>>> 397c4708


class TestExternalReferencesCitations(TestCase):
    """Tests for external reference and citation config and utilities."""

    def test_inspire_config(self):
        """Ensure INSPIRE_REF_CIT_CATEGORIES categories are valid."""
        for category in INSPIRE_REF_CIT_CATEGORIES:
            self.assertIn(category, CATEGORIES)

    @mock.patch('browse.domain.metadata.DocMetadata')
    def test_include_inspire_link(self, mock_docmeta):
        """Tests for the include_inspire_link function."""
        mock_docmeta.arxiv_identifier = Identifier('1201.0001')
        mock_docmeta.primary_category = Category('hep-th')
        self.assertTrue(include_inspire_link(mock_docmeta))

        mock_docmeta.arxiv_identifier = Identifier('1212.0001')
        mock_docmeta.primary_category = Category('astro-ph.CO')
        self.assertFalse(include_inspire_link(mock_docmeta))

        mock_docmeta.arxiv_identifier = Identifier('1301.0001')
        mock_docmeta.primary_category = Category('astro-ph.CO')
        self.assertTrue(include_inspire_link(mock_docmeta))

        mock_docmeta.arxiv_identifier = Identifier('1806.01234')
        mock_docmeta.primary_category = Category('physics.ins-det')
        self.assertTrue(include_inspire_link(mock_docmeta))

        mock_docmeta.arxiv_identifier = Identifier('1212.0002')
        mock_docmeta.primary_category = Category('physics.gen-ph')
        self.assertFalse(include_inspire_link(mock_docmeta))

    def test_dblp_config(self):
        """Ensure DBLP_ARCHIVES archives are valid."""
        for archive in DBLP_ARCHIVES:
            self.assertIn(archive, ARCHIVES)

    def test_get_dblp_listing_path(self):
        """Tests for DBLP bibtex path generation."""
        listing_url = 'db/journals/corr/corr0002.html#nlin-AO-0002040'
        self.assertEqual(get_dblp_bibtex_path(listing_url),
                         'journals/corr/nlin-AO-0002040')

        listing_url = 'db/conf/aadebug/aadebug2000.html#Herranz-NievaM00'
        self.assertEqual(get_dblp_bibtex_path(listing_url),
                         'conf/aadebug/Herranz-NievaM00')

        listing_url = 'db/conf/aadebug/aadebug2000.html'
        self.assertIsNone(get_dblp_bibtex_path(listing_url))

        listing_url = 'db/foo/aadebug/aadebug2000.html#Herranz-NievaM00'
        self.assertIsNone(get_dblp_bibtex_path(listing_url))

    @mock.patch('browse.domain.metadata.DocMetadata')
    def test_include_dblp_section(self, mock_docmeta):
        """Tests for the include_dblp_section fallback (from DB) function."""
        mock_docmeta.arxiv_identifier = Identifier('1806.00001')
        mock_docmeta.primary_archive = Archive('cs')
        self.assertTrue(include_dblp_section(mock_docmeta))
        self.assertEqual(get_computed_dblp_listing_path(mock_docmeta),
                         'db/journals/corr/corr1806.html#abs-1806-00001')

        mock_docmeta.arxiv_identifier = Identifier('cs/0501001')
        mock_docmeta.primary_archive = Archive('cs')
        self.assertTrue(include_dblp_section(mock_docmeta))
        self.assertEqual(get_computed_dblp_listing_path(mock_docmeta),
                         'db/journals/corr/corr0501.html#abs-cs-0501001')

        mock_docmeta.arxiv_identifier = Identifier('cs/0412001')
        mock_docmeta.primary_archive = Archive('cs')
        self.assertTrue(include_dblp_section(mock_docmeta))
        self.assertIsNone(get_computed_dblp_listing_path(mock_docmeta))

        mock_docmeta.arxiv_identifier = Identifier('1806.00002')
        mock_docmeta.primary_archive = Archive('math')
        self.assertFalse(include_dblp_section(mock_docmeta))<|MERGE_RESOLUTION|>--- conflicted
+++ resolved
@@ -1,33 +1,16 @@
 """Tests for external reference and citation configuration and utilities."""
-<<<<<<< HEAD
-from datetime import date
 from unittest import TestCase, mock
 
-from arxiv.taxonomy import ARCHIVES, CATEGORIES
-=======
-from unittest import TestCase, mock
->>>>>>> 397c4708
-
 from browse.domain.identifier import Identifier
-<<<<<<< HEAD
-from browse.domain.metadata import Archive, Category
-from browse.services.document.config.external_refs_cits import (
-    DBLP_ARCHIVES,
-    INSPIRE_REF_CIT_CATEGORIES,
-)
-from browse.services.util.external_refs_cits import (
-    get_computed_dblp_listing_path,
-    get_dblp_bibtex_path,
-    include_dblp_section,
-    include_inspire_link,
-)
-=======
 from browse.services.documents.config.external_refs_cits \
     import INSPIRE_REF_CIT_CATEGORIES, DBLP_ARCHIVES
 from browse.formating.external_refs_cits import include_inspire_link,\
     get_dblp_bibtex_path, include_dblp_section, get_computed_dblp_listing_path
->>>>>>> 397c4708
 
+from browse.domain.category import Category
+from browse.domain.metadata import Archive
+
+from arxiv.taxonomy import CATEGORIES, ARCHIVES
 
 class TestExternalReferencesCitations(TestCase):
     """Tests for external reference and citation config and utilities."""
