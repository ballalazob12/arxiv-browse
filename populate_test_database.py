--- conflicted
+++ resolved
@@ -4,18 +4,10 @@
 from typing import List
 
 import click
-<<<<<<< HEAD
-from tests import execute_sql_files
-
-from browse.factory import create_web_app
-from browse.services.database import models
-
-=======
 
 from browse.factory import create_web_app
 from browse.services.database import models
 from tests import populate_test_database as populate_db
->>>>>>> 397c4708
 
 app = create_web_app()
 app.app_context().push()
