{%- extends "base.html" -%}
{% block title %}arXiv.org e-Print archive{% endblock %}
{% block head %}
  {{ super() -}}
{% endblock head %}

{% block login_link %}{% include 'login.html' %}{% endblock %}
{% block body_id %}id="front"{% endblock %}

{%- block content %}
{#- TODO: display order in taxonomy? -#}

<div class="columns">
  <div class="column intro-and-news is-half-desktop">
    <p class="tagline">arXiv is a free distribution service and an open-access archive for {% if document_count -%}{{ "{:,}".format(document_count) }}{%- endif %}
     scholarly articles in the fields of physics, mathematics, computer science, quantitative biology, quantitative finance, statistics, electrical engineering and systems science, and economics.
     Materials on this site are not peer-reviewed by arXiv.
    </p>

    {#-  /multi sends to either search, catchup or form interface based on which button is hit. -#}
    <form name="home-adv-search" class="home-search" action="/multi" method="get" role="search">
      <label for="search-category">Subject search and browse:</label><br>
      <select name="group" title="Search in" id="search-category">
      {%- for group_key, group_details in groups.items() if not group_details.is_test %}
        <option
            value ="{{group_key}}"
            data-url="{{url_for('search_archive', archive=group_key[4:])}}"
            {% if group_key == 'grp_physics' %}selected="selected"{% endif %}>
          {{ group_details.name }}
        </option>
        {%- endfor %}
      </select>
      <input id="adv-search-btn" type="button" value="Search">
      <input type="submit" name="/form" value="Form Interface">
      <input type="submit" name="/catchup" value="Catchup">
    </form>
    <script type="text/javascript">
     function doAdvSearchBtn(event) {
         sel = document.querySelector('select[name="group"]')
         if(sel && sel.options && sel.options[sel.selectedIndex].dataset.url ){
             data_url = sel.options[sel.selectedIndex].dataset.url
             if( data_url ){
                 window.location = data_url;
             }else{
                 console.error('home page search button: no data_url found for search');
             }
         }
     }
     document.addEventListener('DOMContentLoaded',function() {
         document.getElementById('adv-search-btn').onclick=doAdvSearchBtn;
     },false);
    </script>
    <h4 class="homepage-news-title">News</h4>
    <!-- special news section -->
    {%- include "home/news.html" -%}
<<<<<<< HEAD
    Read about recent news and updates on <a href="https://blog.arxiv.org/" target="_blank">arXiv's blog</a>.
    (View the former <a href="{{url_for('new')}}">"what's new" pages</a> here).
    Read <a href="{{url_for('help_robots')}}">robots beware</a> before attempting any automated download.
=======
    <div>
      Read about recent news and updates on <a href="https://blog.arxiv.org/" target="_blank">arXiv's blog</a>.
      (View the former <a href="https://arxiv.org/new/">"what's new" pages</a> here).
    </div>
    <div>
      Read <a href="/help/robots">robots beware</a> before attempting any automated download.
    </div>
>>>>>>> 933dbd03
  </div>
  <!-- special message column -->
  {%- include "home/special-message.html" -%}
</div><!-- /end columns -->

{#- TODO: define display order in taxonomy? -#}
{{- group_section(('grp_physics','grp_math','grp_cs','grp_q-bio','grp_q-fin','grp_stat','grp_eess','grp_econ')) }}

<hr />
<h2>About arXiv</h2>
<ul>
  <li><a href="{{- url_for('about') -}}">General information</a></li>
  <li><a href="{{- url_for('help_submit') -}}">How to Submit to arXiv</a></li>
  <li><a href="{{- url_for('new') -}}">News</a></li>
  <li><a href="{{- url_for('about_give') -}}">Membership &amp; Giving</a></li>
  <li><a href="{{- url_for('about_people') -}}">Who We Are</a></li>
</ul>

{% endblock content -%}

{%- macro group_section(group_keys) -%}
  {%- for group_key in group_keys -%}
  <h2>{{ groups[group_key].name }}</h2>
  <ul>
    {% for archive_key, archive_details in archives.items()|sort(attribute='1.name') if archives[archive_key].in_group == group_key  %}
      {%- set archive_search_url = url_for('search_archive', archive=archive_key) -%}
      {%- set archive_url = url_for('browse.archive', archive=archive_key) if archive_key != 'cs' else url_for('corr') -%}
      {%- set archive_name = archives[archive_key].name if archive_key != 'cs' else 'Computing Research Repository' -%}

    {#- TODO: url_for /list, /catchup -#}
    <li>
      <a href="{{ archive_url }}" id="main-{{ archive_key }}" aria-labelledby="main-{{ archive_key }}">{{ archive_name }}</a>
      (<strong id="{{ archive_key }}">{{ archive_key if archive_key != 'cs' else 'CoRR' }}</strong> <a id="new-{{ archive_key }}" aria-labelledby="new-{{ archive_key }} {{ archive_key }}" href="/list/{{ archive_key }}/new">new</a>, <a id="recent-{{ archive_key }}" aria-labelledby="recent-{{ archive_key }} {{ archive_key }}" href="/list/{{ archive_key }}/recent">recent</a>, <a id="search-{{ archive_key }}" aria-labelledby="search-{{ archive_key }} {{ archive_key }}" href="{{ archive_search_url }}">search</a>{% if 0 %}, <a href="/catchup?archive={{ archive_key }}&amp;sdaysback=30&amp;num=2000&amp;order=reverse&amp;method=without">last month</a>{% endif %})
      {%- if group_key == 'grp_physics' and archive_key not in categories  -%}
      <br/>includes:
      {%- elif group_key != 'grp_physics' -%}
      <br/>includes (see <a href="{{url_for('desc_' ~ archive_key)}}" id="details-{{ archive_key }}" aria-labelledby="details-{{ archive_key }} main-{{ archive_key }}">detailed description</a>):
      {%- endif -%}
      {% for category_key, category_details in categories.items()|sort(attribute='1.name') if categories[category_key].in_archive == archive_key %}
      {% if not (loop.first and loop.last and group_key == 'grp_physics') %}<a href="/list/{{ category_key }}/recent" id="{{ category_key }}" aria-labelledby="main-{{ archive_key }} {{ category_key }}">{{ categories[category_key].name }}</a>{% if not loop.last %}; {% endif %}{% endif %}
      {% endfor %}
    </li>
    {% endfor %}
  </ul>
  {% endfor %}
{%- endmacro -%}<|MERGE_RESOLUTION|>--- conflicted
+++ resolved
@@ -53,19 +53,13 @@
     <h4 class="homepage-news-title">News</h4>
     <!-- special news section -->
     {%- include "home/news.html" -%}
-<<<<<<< HEAD
-    Read about recent news and updates on <a href="https://blog.arxiv.org/" target="_blank">arXiv's blog</a>.
-    (View the former <a href="{{url_for('new')}}">"what's new" pages</a> here).
-    Read <a href="{{url_for('help_robots')}}">robots beware</a> before attempting any automated download.
-=======
     <div>
       Read about recent news and updates on <a href="https://blog.arxiv.org/" target="_blank">arXiv's blog</a>.
-      (View the former <a href="https://arxiv.org/new/">"what's new" pages</a> here).
+      (View the former <a href="{{url_for('new')}}">"what's new" pages</a> here).
     </div>
     <div>
-      Read <a href="/help/robots">robots beware</a> before attempting any automated download.
+      Read <a href="{{url_for('help_robots')}}">robots beware</a> before attempting any automated download.
     </div>
->>>>>>> 933dbd03
   </div>
   <!-- special message column -->
   {%- include "home/special-message.html" -%}
