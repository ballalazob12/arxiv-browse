--- conflicted
+++ resolved
@@ -61,12 +61,8 @@
     {#- The ignore_me link is not meant to be visible to users; it is meant to catch robots/crawlers not respecting robots.txt. aria-hidden prevents screenreaders from being caught. -#}
     <a aria-hidden="true" href="{url_path('ignore_me')}"></a>
     <h1>arXiv.org</h1>
-<<<<<<< HEAD
+    {% block header_h1 %}<h1>arXiv.org</h1>{% endblock header_h1%}
     <div class="login"><a href="{{ url_for('login') }}">Login</a></div>
-=======
-    {% block header_h1 %}<h1>arXiv.org</h1>{% endblock header_h1%}
-    <div class="login"><a href="{{url_for('login')}}">Login</a></div>
->>>>>>> dd30d8e6
     <div id="search">
       <form id="search-arxiv" method="post" action="{{url_for('search_box')}}">
 
