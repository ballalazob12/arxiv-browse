--- conflicted
+++ resolved
@@ -44,9 +44,7 @@
     {%- elif format.startswith('ps') -%}
     <a href="{{url_for('dissemination.ps', arxiv_id=requested_id)}}" class="abs-button download-ps">PostScript{% if format.endswith('(400)') %} (400 dpi){% elif format.endswith('(600)') %} (600 dpi){% elif format.endswith('(cm)') %} (Type I cm){% elif format.endswith('(CM)') %} (Type I CM){% endif %}</a>
     {%- elif format.startswith('pdf') -%}
-<<<<<<< HEAD
-    <a href="{{url_for('dissemination.pdf', arxiv_id=requested_id)}}" accesskey="f" class="abs-button download-pdf">PDF{% if format.endswith('only') %} only{% endif %}</a>
-=======
+        <a href="{{url_for('dissemination.pdf', arxiv_id=requested_id)}}" accesskey="f" class="abs-button download-pdf">PDF{% if format.endswith('only') %} only{% endif %}</a>
     <div id="download-button-info" hidden>
       {% set author_list = abs_meta.authors.raw.split(',') %}
       {%- if author_list|length > 1 -%}
@@ -57,8 +55,7 @@
       Download a PDF of the paper titled {{abs_meta.title}}
       {%- endif -%}
     </div>
-    <a href="{{url_for('.pdf', arxiv_id=requested_id)}}" aria-describedby="download-button-info" accesskey="f" class="abs-button download-pdf">PDF{% if format.endswith('only') %} only{% endif %}</a>
->>>>>>> 8ed283fb
+    <a href="{{url_for('dissemination.pdf', arxiv_id=requested_id)}}" aria-describedby="download-button-info" accesskey="f" class="abs-button download-pdf">PDF{% if format.endswith('only') %} only{% endif %}</a>
     {%- elif format == 'dvi' -%}
     <a href="{{url_for('dissemination.dvi', arxiv_id=requested_id)}}" class="abs-button download-dvi">{{ format.upper() }}</a>
     {%- elif format == 'html' -%}
