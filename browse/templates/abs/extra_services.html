{%- macro generate_ancillary_file_list(anc_file_list=[], cutoff=5) -%}
<ul>
  {%- for anc_file in anc_file_list -%}
    {% if loop.index == cutoff and anc_file_list|length > cutoff %}
  </ul><div id="long-anc-list"><ul>
    {% endif %}
  <li><a href="/src/{{ abs_meta.arxiv_id_v }}/anc/{{ anc_file['name'] }}">{{ anc_file['name'] }}</a></li>
  {%- endfor -%}
  {% if anc_file_list|length > cutoff %}
    {% set num_files_not_shown = anc_file_list|length - cutoff %}
  </ul></div><ul class="no-bullet"><li><a href="javascript:toggleList('long-anc-list','{{ num_files_not_shown }} additional file{% if num_files_not_shown > 1 %}s{% endif %} not shown');" title="Show entire file list." id="toggle">({{ num_files_not_shown }} additional file{% if num_files_not_shown > 1 %}s{% endif %} not shown)</a><noscript>&nbsp;You must enabled JavaScript to view entire file list.</noscript></li></ul>
  {% endif %}
{%- endmacro -%}

{%- macro generate_download_links(format_list=[]) -%}
<ul>
  {% if format_list|length == 0 %}
  <li>Unavailable</li>
  {% else %}
    {# We have to skip the 'src' format unless we're viewing the current version of the article #}
    {% for format in format_list if not (format == 'src' and abs_meta.version != abs_meta.version_history[-1].version)  %}
  <li>
    {%- if format == 'src' -%}
    <a href="/ps/{{ abs_meta.arxiv_id }}">Source</a>
    {%- elif format.startswith('ps') -%}
    <a href="/ps/{{ abs_meta.arxiv_id }}">PostScript{% if format.endswith('(400)') %} (400 dpi){% elif format.endswith('(600)') %} (600 dpi){% elif format.endswith('(cm)') %} (Type I cm){% elif format.endswith('(CM)') %} (Type I CM){% endif %}</a>
    {%- elif format.startswith('pdf') -%}
    <a href="/pdf/{{ abs_meta.arxiv_id }}" accesskey="f">PDF{% if format.endswith('only') %} only{% endif %}</a>
    {%- elif format == 'dvi' or format == 'html' -%}
    <a href="/{{ format }}/{{ abs_meta.arxiv_id }}"{% if format == 'html' %} accesskey="f"{% endif %}>{{ format.upper() }}</a>
    {%- elif format == 'other' -%}
    <a href="/format/{{ abs_meta.arxiv_id }}">Other formats</a>
    {%- elif format == 'nops' -%}
    <a href="/ps/{{ abs_meta.arxiv_id }}">(PostScript unavailable)</a>
    {%- elif format == 'sciencewise_pdf' -%}
    {# TODO: consider this format for deprecation #}
    {# TODO: create clickthrough link from sciencewise link #}
    <a href="http://sciencewise.info/media/pdf/{{ abs_meta.arxiv_id_v }}.pdf" title="Tagged PDF on ScienceWISE.info">Tagged PDF</a> <a href="http://sciencewise.info/media/pdf/{{ abs_meta.arxiv_id_v }}.pdf" title="Tagged PDF on ScienceWISE.info"><img src="https://arxiv.org/icons/sciencewise75x32.png" height="16" width="38" alt="ScienceWISE" /></a>
    {%- endif -%}
  </li>
    {% endfor %}
  {% endif %}
</ul>
{%- endmacro -%}

{%- macro generate_browse_context() -%}
  {% set current_context = browse_context if browse_context else abs_meta.primary_category.id %}
  <h3>Current browse context:</h3>
  <div class="current">{{ current_context }}</div>
  <div class="prevnext">
    <span class="arrow">
    {%- if abs_meta.arxiv_identifier.is_old_id or current_context == 'arxiv' -%}
      {% if browse_context_previous_id %}<a href="{{ url_for('browse.abstract', arxiv_id=browse_context_previous_id.id, context='arxiv' if current_context == 'arxiv' else None) }}" accesskey="p" title="previous in {{ current_context }} (accesskey n)">&lt;&nbsp;prev</a>{% else %}<span class="nolink">&lt;&nbsp;prev</span>{% endif %}
    {% else %}
      {% set prevnext_url = 'https://arxiv.org/prevnext?site=arxiv.org&id='+abs_meta.arxiv_identifier.id+'&context='+current_context %}
      <a href="{{ prevnext_url }}&function=prev" accesskey="p" title="previous in {{ current_context }} (accesskey p)">&lt;&nbsp;prev</a>
    {%- endif -%}
    </span>&nbsp;|&nbsp;
    <span class="arrow">
    {%- if abs_meta.arxiv_identifier.is_old_id or current_context == 'arxiv' -%}
      {% if browse_context_next_id %}<a href="{{ url_for('browse.abstract', arxiv_id=browse_context_next_id.id, context='arxiv' if current_context == 'arxiv' else None) }}" accesskey="n" title="next in {{ current_context }} (accesskey n)">next&nbsp;&gt;</a></span>{% else %}<span class="nolink">next&nbsp;&gt;</span>{% endif %}
    {% else %}
      <a href="{{ prevnext_url }}&function=next" accesskey="n" title="next in {{ current_context }} (accesskey n)">next&nbsp;&gt;</a>
    {%- endif -%}
    </span>
    <br/>
  </div>

  {% if current_context != 'arxiv' %}
  {# This fixes a bug in the classic UI logic #}
  <div class="list">
    <a href="https://arxiv.org/list/{{ current_context }}/new">new</a>&nbsp;| <a href="https://arxiv.org/list/{{ current_context }}/recent">recent</a>&nbsp;| <a href="https://arxiv.org/list/{{ current_context }}/{{ abs_meta.arxiv_identifier.yymm }}">{{ abs_meta.arxiv_identifier.yymm }}</a>
  </div>
  {% endif %}

  {% if not abs_meta.arxiv_identifier.is_old_id %}
  <h3>Change to browse by:</h3>
  <div class="switch">
    {% for category in abs_meta.get_browse_context_list() if not (current_context==category) %}
      {% set switch_url = url_for('browse.abstract', arxiv_id=abs_meta.arxiv_identifier.id, context=category) %}
      {% if '.' in category %}
      <span class="subclass"><a href="{{ switch_url}}">{{ category }}</a></span>
      {% else %}
      <a href="{{ switch_url}}">{{ category }}</a>
      {% endif %}
    <br/>
    {% endfor %}
  </div>
  {% endif %}
{%- endmacro -%}


{%- macro generate_dblp_section(author_cutoff=5) -%}
  <div class="dblp">
    <h3><a href="{{ dblp.base_url }}">DBLP</a> - CS Bibliography</h3>
    <div class="list">
      <a href="{{ dblp.listing_url }}" title="listing on DBLP">listing</a>{% if dblp.bibtex_path %} | <a href="{{ dblp.bibtex_base_url }}/{{ dblp.bibtex_path }}" title="DBLP bibtex record">bibtex</a>{% endif %}
    </div>
    {% if dblp.author_list %}
    <div class="list">
    {% for author in dblp.author_list[:author_cutoff] %}
      <a href="{{ dblp.author_search_url }}?author={{ author }}">{{ author }}</a><br/>
    {% endfor %}
    {% if dblp.author_list|length > author_cutoff %}
      <div class="list">&hellip;</div>
    {% endif %}
    <br/>
    </div>
    {% endif %}
  </div>
{%- endmacro -%}

{% block extra_services %}
  <div class="extra-services">
{# TODO: check whether anything but the ancillary files section uses this #}
{% if ancillary_files %}
    <script type="text/javascript">
    <!--
     function toggleList(whichLayer,toggleThis)
     {
        var elem, vis;
        if( document.getElementById ) // standard
          elem = document.getElementById( whichLayer );
        else if( document.all ) // old msie versions
          elem = document.all[whichLayer];
        else if( document.layers ) // nn4
          elem = document.layers[whichLayer];
        vis = elem.style;
        // if the style.display value is blank we try to figure it out here
        if(vis.display==''&&elem.offsetWidth!=undefined&&elem.offsetHeight!=undefined)
          vis.display = (elem.offsetWidth!=0&&elem.offsetHeight!=0)?'inline':'none';
        vis.display = (vis.display==''||vis.display=='inline')?'none':'inline';
        // toggle link inner text
        status = vis.display;
        if(vis.display=='inline'){
          document.getElementById('toggle').innerHTML = "(collapse list)";
          document.getElementById('toggle').title = "Collapse list";
        } else {
          document.getElementById('toggle').innerHTML = "("+toggleThis+")";
          document.getElementById('toggle').title = "Show complete list";
        }
     }
     //-->
    </script>
{% endif %}
    <div class="full-text">
      <span class="descriptor">Full-text links:</span>
      <h2>Download:</h2>
      {{ generate_download_links(format_list=formats) }}

      <div class="abs-license">
        {% if abs_meta.license.icon_uri_path %}
        <a href="{{abs_meta.license.effective_uri}}" title="Rights to this article"><img src="https://arxiv.org{{ abs_meta.license.icon_uri_path }}"/></a>
        {% else %}
        (<a href="{{abs_meta.license.effective_uri}}" title="Rights to this article">license</a>)
        {% endif %}
      </div>
    </div>
    <!--end full-text-->

{% if ancillary_files %}
  <div class="ancillary">
    <span class="descriptor">Ancillary-file links:</span>
    <h2>Ancillary files <span style="font-size:75%;font-weight:normal">(<a href="/src/0905.2326v2/anc">details</a>)</span>:</h2>
    {{ generate_ancillary_file_list(ancillary_files)}}
  </div><!--end ancillary-->
{% endif %}
    <div class="browse">
    {{ generate_browse_context() }}
    </div>

    <div class="extra-ref-cite">
      <h3>References &amp; Citations</h3>
      <ul>
        {% if include_inspire_link %}
        <li><a href="https://inspirehep.net/search?p=find+eprint+{{ abs_meta.arxiv_id }}">INSPIRE HEP</a><br/>(<a href="/refs/{{ abs_meta.arxiv_id }}">refers to</a> | <a href="/cits/{{ abs_meta.arxiv_id }}">cited by </a>)</li>
        {% endif %}
        <li><a href="http://adsabs.harvard.edu/cgi-bin/bib_query?arXiv:{{ abs_meta.arxiv_id }}">NASA ADS</a></li>
      </ul>
    </div>
<<<<<<< HEAD
    {% include "abs/bookmarking.html" %}
=======

    {# DBLP is a bibliographical database primarily for Computer Science papers #}
    {% if dblp %}
      {{ generate_dblp_section() }}
    {% endif %}

    {% include "abs/bookmarking.html" %}

>>>>>>> 9cd84a38
  </div>
  <!--end extra-services-->
{% endblock extra_services %}<|MERGE_RESOLUTION|>--- conflicted
+++ resolved
@@ -178,9 +178,6 @@
         <li><a href="http://adsabs.harvard.edu/cgi-bin/bib_query?arXiv:{{ abs_meta.arxiv_id }}">NASA ADS</a></li>
       </ul>
     </div>
-<<<<<<< HEAD
-    {% include "abs/bookmarking.html" %}
-=======
 
     {# DBLP is a bibliographical database primarily for Computer Science papers #}
     {% if dblp %}
@@ -189,7 +186,6 @@
 
     {% include "abs/bookmarking.html" %}
 
->>>>>>> 9cd84a38
   </div>
   <!--end extra-services-->
 {% endblock extra_services %}