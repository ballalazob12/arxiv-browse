--- conflicted
+++ resolved
@@ -35,59 +35,6 @@
   </li>
 </ul>
 
-<<<<<<< HEAD
-    {%- if request.args.get('labs-style') == 'tabs-above'-%}
-    <input type="radio" name="tabs" id="tabzero" checked="checked">
-    <label for="tabzero">Abstract</label>
-    <div class="tab">
-      <blockquote class="abstract mathjax">
-        <span class="descriptor">Abstract:</span>{{ abs_meta.abstract|tex2utf_no_symbols|abstract_lf_to_br|urlize|safe }}
-      </blockquote>
-    </div>
-    {%- endif -%}
-
-    <input type="radio" name="tabs" id="tabone" {%- if request.args.get('labs-style') != 'tabs-above'-%}checked="checked"{%- endif -%}>
-    <label for="tabone">Bibliographic Tools</label>
-    <div class="tab labs-display-bib">
-      <h1>Bibliographic and Citation Tools</h1>
-      <div class="toggle">
-        {% if config['LABS_BIBEXPLORER_ENABLED'] %}
-        <div class="columns is-mobile lab-row">
-          <div class="column lab-switch">
-            <label class="switch">
-              <input id="bibex-toggle" type="checkbox" class="lab-toggle">
-              <span class="slider"></span>
-              <span class="is-sr-only">Bibliographic Explorer Toggle</span>
-            </label>
-          </div>
-          <div class="column lab-name">
-            <span id="label-for-bibex">Bibliographic Explorer</span> <em>(<a href="https://labs.arxiv.org/">What is the Explorer?</a>)</em>
-          </div>
-        </div>
-        {% endif %}
-        {%- if rd_int >= 202106171600 -%}
-        <div class="columns is-mobile lab-row">
-          <div class="column lab-switch">
-            <label class="switch">
-              <input
-                id="litmaps-toggle"
-                type="checkbox"
-                class="lab-toggle"
-                data-script-url="{{ url_for('static', filename='js/litmaps.js') }}?20210617"
-                aria-labelledby="label-for-litmaps">
-              <span class="slider"></span>
-              <span class="is-sr-only">Litmaps Toggle</span>
-            </label>
-          </div>
-          <div class="column lab-name">
-            <span id="label-for-litmaps">Litmaps</span> <em>(<a href="https://www.litmaps.co/" target="_blank">What is Litmaps?</a>)</em>
-          </div>
-        </div>
-        {% endif %}
-      </div>
-        <div class="labs-content-placeholder labs-display" style="display: none;"></div>
-        <div style="min-height: 15px" id="litmaps-open-in"></div>
-=======
 <div class="tab-content" id="myTabContent">
   <div class="tab-pane fade show active labs-display-bib" id="bibliographic" role="tabpanel" aria-labelledby="bibliographic-tab">
     <h2>Bibliographic and Citation Tools</h2>
@@ -102,7 +49,6 @@
         </div>
         <div class="col"><em>(<a href="https://labs.arxiv.org/">What is the Explorer?</a>)</em></div>
       </div>
->>>>>>> 9dd50fa5
     </div>
     <div class="labs-content-placeholder labs-display" style="display: none;"></div>
   </div>
