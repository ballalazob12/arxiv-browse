<!-- LABS AREA -->
<ul class="nav nav-tabs" id="myTab" role="tablist">
  <li class="nav-item" role="presentation">
    <button class="nav-link active lab-tab" id="bibliographic-tab" data-bs-toggle="tab" data-bs-target="#bibliographic" type="button" role="tab" aria-controls="bibliographic" aria-selected="true">
      <svg width="20" height="20" fill="currentColor" role="presentation" aria-label="Bibliographic Tools">
        <use xlink:href="{{ url_for('base.static', filename='bootstrap/bootstrap-icons.svg') }}#book"/>
      </svg>
      <span class="d-none d-sm-inline">Bibliographic Tools</span>
    </button>
  </li>
  <li class="nav-item" role="presentation">
    <button class="nav-link lab-tab" id="code-tab" data-bs-toggle="tab" data-bs-target="#code" type="button" role="tab" aria-controls="code" aria-selected="false">
      <svg width="20" height="20" fill="currentColor" role="presentation" aria-label="Code">
        <use xlink:href="{{ url_for('base.static', filename='bootstrap/bootstrap-icons.svg') }}#code-slash"/>
      </svg>
      <span class="d-none d-sm-inline">Code</span>
    </button>
  </li>
  <li class="nav-item" role="presentation">
    <button class="nav-link lab-tab" id="related-tab" data-bs-toggle="tab" data-bs-target="#related" type="button" role="tab" aria-controls="related" aria-selected="false">
      <svg width="20" height="20" fill="currentColor" role="presentation">
        <use xlink:href="{{ url_for('base.static', filename='bootstrap/bootstrap-icons.svg') }}#diagram-2"/>
      </svg>
      <span class="d-none d-sm-inline">Related Papers</span>
    </button>
  </li>
  <li class="nav-item" role="presentation">
    <button class="nav-link lab-tab" id="about-tab" data-bs-toggle="tab" data-bs-target="#about" type="button" role="tab" aria-controls="about" aria-selected="false">
      <svg width="20" height="20" role="presentation">
        <use xlink:href="{{ url_for('base.static', filename='images/icons/custom-icons.svg') }}#arxiv-labs-small"/>
      </svg>
      <span class="d-none d-sm-inline">About arXivLabs</span>
    </button>
  </li>
</ul>

<div class="tab-content" id="myTabContent">
  <div class="tab-pane fade show active labs-display-bib" id="bibliographic" role="tabpanel" aria-labelledby="bibliographic-tab">
    <h2>Bibliographic and Citation Tools</h2>
    <div class="toggles">
      <div class="row">
        <div class="col-auto">
          <label class="md_switch">
            <input class="form-check-input" type="checkbox" id="bibex-toggle" />
            <span class="md_switch__toggle"></span>
            Bibliographic Explorer
          </label>
        </div>
        <div class="col"><em>(<a href="https://labs.arxiv.org/">What is the Explorer?</a>)</em></div>
      </div>
    </div>
    <div class="labs-content-placeholder labs-display" style="display: none;"></div>
  </div>

<<<<<<< HEAD

    <input type="radio" name="tabs" id="tabtwo">
    <label for="tabtwo">Code &amp; Data</label>
    <div class="tab">
      <h1>Code and Data Associated with this Article</h1>
      <div class="toggle">
        <div class="columns is-mobile lab-row">
          <div class="column lab-switch">
            <label class="switch">
              <input
                id="paperwithcode-toggle"
                data-script-url="{{ url_for('static', filename='js/paperswithcode.js') }}"
                type="checkbox" class="lab-toggle" aria-labelledby="label-for-pwc">
              <span class="slider"></span>
              <span class="is-sr-only">arXiv Links to Code Toggle</span>
            </label>
          </div>
          <div class="column lab-name">
            <span id="label-for-pwc">arXiv Links to Code &amp; Data</span> <em>(<a href="https://labs.arxiv.org/" target="_blank">What is Links to Code &amp; Data?</a>)</em>
          </div>
=======
  <div class="tab-pane fade" id="code" role="tabpanel" aria-labelledby="code-tab">
    <h2>Code Associated with this Article</h2>
    <div class="toggles">
      <div class="row">
        <div class="col-auto">
          <label class="md_switch">
            <input type="checkbox" class="form-check-input" id="paperwithcode-toggle" data-script-url="{{ url_for('static', filename='js/paperswithcode.js') }}"/>
            <span class="md_switch__toggle"></span>
            arXiv Links to Code
          </label>
>>>>>>> 45a0dae6
        </div>
        <div class="col"><em>(<a href="https://labs.arxiv.org/" target="_blank">What is Links to Code?</a>)</em></div>
      </div>
<<<<<<< HEAD
      <div id="pwc-output"></div>
      <div id="pwc-data-output"></div>
=======
>>>>>>> 45a0dae6
    </div>
    <div id="pwc-output"></div>
  </div>

  <div class="tab-pane fade" id="related" role="tabpanel" aria-labelledby="related-tab">
    <h2>Recommenders and Search Tools</h2>
    <div class="toggles">
      <div class="row">
        <div class="col-auto">
          <label class="md_switch">
            <input class="form-check-input" type="checkbox" id="connectedpapers-toggle" data-script-url="{{ url_for('static', filename='js/connectedpapers.js') }}" />
            <span class="md_switch__toggle"></span>
            Connected Papers
          </label>
        </div>
        <div class="col"><em>(<a href="https://labs.arxiv.org/" target="_blank">What is Connected Papers?</a>)</em></div>
      </div>
      <div class="row">
        <div class="col-auto">
          <label class="md_switch">
            <input class="form-check-input" type="checkbox" id="core-recommender-toggle" />
            <span class="md_switch__toggle"></span>
            CORE Recommender
          </label>
        </div>
        <div class="col"><em>(<a href="https://labs.arxiv.org/">What is CORE?</a>)</em></div>
      </div>
    </div>
    <div style="min-height: 15px" id="connectedpapers-output"></div>
    <div id="coreRecommenderOutput"></div>
  </div>

  <div class="tab-pane fade" id="about" role="tabpanel" aria-labelledby="about-tab">
    <div class="row">
      <div class="col">
        <h2>arXivLabs: experimental projects with community collaborators</h2>
        <p>arXivLabs is a framework that allows collaborators to develop and share new arXiv features directly on our website.</p>
        <p>Both individuals and organizations that work with arXivLabs have embraced and accepted our values of openness, community, excellence, and user data privacy. arXiv is committed to these values and only works with partners that adhere to them.</p>
        <p>Have an idea for a project that will add value for arXiv's community? <a href="https://labs.arxiv.org/"><strong>Learn more about arXivLabs</strong></a> and <a href="https://arxiv.org/about/people/developers"><strong>how to get involved</strong></a>.</p>
      </div>
      <div class="col-md-auto p-4 d-flex align-content-center flex-wrap justify-content-center">
        <svg fill="currentColor" role="presentation" aria-label="Code" class="labs-icon">
          <use xlink:href="{{ url_for('base.static', filename='images/icons/custom-icons.svg') }}#arxiv-labs"/>
        </svg>
      </div>
    </div>
  </div>

</div>
<!-- END LABS AREA --><|MERGE_RESOLUTION|>--- conflicted
+++ resolved
@@ -52,28 +52,6 @@
     <div class="labs-content-placeholder labs-display" style="display: none;"></div>
   </div>
 
-<<<<<<< HEAD
-
-    <input type="radio" name="tabs" id="tabtwo">
-    <label for="tabtwo">Code &amp; Data</label>
-    <div class="tab">
-      <h1>Code and Data Associated with this Article</h1>
-      <div class="toggle">
-        <div class="columns is-mobile lab-row">
-          <div class="column lab-switch">
-            <label class="switch">
-              <input
-                id="paperwithcode-toggle"
-                data-script-url="{{ url_for('static', filename='js/paperswithcode.js') }}"
-                type="checkbox" class="lab-toggle" aria-labelledby="label-for-pwc">
-              <span class="slider"></span>
-              <span class="is-sr-only">arXiv Links to Code Toggle</span>
-            </label>
-          </div>
-          <div class="column lab-name">
-            <span id="label-for-pwc">arXiv Links to Code &amp; Data</span> <em>(<a href="https://labs.arxiv.org/" target="_blank">What is Links to Code &amp; Data?</a>)</em>
-          </div>
-=======
   <div class="tab-pane fade" id="code" role="tabpanel" aria-labelledby="code-tab">
     <h2>Code Associated with this Article</h2>
     <div class="toggles">
@@ -84,15 +62,9 @@
             <span class="md_switch__toggle"></span>
             arXiv Links to Code
           </label>
->>>>>>> 45a0dae6
         </div>
         <div class="col"><em>(<a href="https://labs.arxiv.org/" target="_blank">What is Links to Code?</a>)</em></div>
       </div>
-<<<<<<< HEAD
-      <div id="pwc-output"></div>
-      <div id="pwc-data-output"></div>
-=======
->>>>>>> 45a0dae6
     </div>
     <div id="pwc-output"></div>
   </div>
