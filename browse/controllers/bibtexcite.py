"""Gets BibTeX citation for the paper."""
from typing import Callable

from flask import Response, make_response
from werkzeug.exceptions import InternalServerError

from browse.exceptions import AbsNotFound
from browse.services.documents import get_doc_service
from browse.services.documents.base_documents import AbsNotFoundException, \
    AbsVersionNotFoundException, AbsDeletedException
<<<<<<< HEAD
from browse.formatting.cite import arxiv_bibtex
=======

from browse.services.document.metadata import (
    AbsException,
    AbsNotFoundException,
    AbsVersionNotFoundException,
    AbsDeletedException,
)
from browse.domain.identifier import (
    IdentifierException,
    IdentifierIsArchiveException)

from browse.services.cite import arxiv_bibtex
>>>>>>> 8ed283fb


def _handle_failure(func: Callable[[str],Response]) -> Callable[[str],Response]:
    """Handle errors similar to get_abs_page."""
    def wrapper(arxiv_id:str) -> Response:
        try:
            return func(arxiv_id)
        except AbsNotFoundException:
            return make_response("{'reason': 'not_found'}", 404)
        except AbsVersionNotFoundException:
            return make_response("{'reason': 'version_not_found'}", 404)
        except AbsDeletedException:
            return make_response("{'reason': 'deleted'}", 404)
        except (IdentifierIsArchiveException, IdentifierException):
            return make_response("{'reason': 'bad_id'}", 400)
        except AbsException:
            return make_response("", 400)
        # For all others let it fail and we'll notice the error in the logs.
        # Rethrowing as InternalServerError hides the error from the logs.

    return wrapper


@_handle_failure
def bibtex_citation(arxiv_id: str) -> Response:
    """Get citation for the paper in BibTeX format.

    Parameters
    ----------
    arxiv_id : str
        The arXiv identifier as provided in the request.

    Returns
    -------
    Flask response

    """
    abs_meta = get_doc_service().get_abs(arxiv_id)
    bibtex = arxiv_bibtex(abs_meta)
    response = make_response(bibtex, 200)
    response.mimetype = 'text/plain'
    return response<|MERGE_RESOLUTION|>--- conflicted
+++ resolved
@@ -1,29 +1,13 @@
 """Gets BibTeX citation for the paper."""
 from typing import Callable
 
+from browse.domain.identifier import IdentifierIsArchiveException, IdentifierException
+from browse.formatting.cite import arxiv_bibtex
+from browse.services.documents import get_doc_service
+from browse.services.documents.base_documents import (
+    AbsDeletedException, AbsException, AbsNotFoundException,
+    AbsVersionNotFoundException)
 from flask import Response, make_response
-from werkzeug.exceptions import InternalServerError
-
-from browse.exceptions import AbsNotFound
-from browse.services.documents import get_doc_service
-from browse.services.documents.base_documents import AbsNotFoundException, \
-    AbsVersionNotFoundException, AbsDeletedException
-<<<<<<< HEAD
-from browse.formatting.cite import arxiv_bibtex
-=======
-
-from browse.services.document.metadata import (
-    AbsException,
-    AbsNotFoundException,
-    AbsVersionNotFoundException,
-    AbsDeletedException,
-)
-from browse.domain.identifier import (
-    IdentifierException,
-    IdentifierIsArchiveException)
-
-from browse.services.cite import arxiv_bibtex
->>>>>>> 8ed283fb
 
 
 def _handle_failure(func: Callable[[str],Response]) -> Callable[[str],Response]:
