--- conflicted
+++ resolved
@@ -42,43 +42,27 @@
 import logging
 import math
 from typing import Any, Dict, List, Optional, Tuple, Union
-<<<<<<< HEAD
 from http import HTTPStatus as status
+from datetime import datetime
 
 from arxiv import taxonomy
-from flask import current_app, request, url_for
-from werkzeug.exceptions import BadRequest, ServiceUnavailable
-=======
-from datetime import datetime
-
-from arxiv import status, taxonomy
 from flask import request, url_for
 from werkzeug.exceptions import BadRequest
->>>>>>> 397c4708
 
 from browse.controllers.abs_page import truncate_author_list_size
 from browse.controllers.list_page.paging import paging
-from browse.domain.listing import (
+from browse.services.listing.base_listing import (
     ListingResponse,
     NewResponse,
     NotModifiedResponse,
 )
 from browse.domain.metadata import DocMetadata
-<<<<<<< HEAD
-from browse.services.document import metadata
-from browse.services.listing import ListingService, get_listing_service
-from browse.services.search.search_authors import (
-    AuthorList,
-    queries_for_authors,
-    split_long_author_list,
-)
-=======
+
 from browse.services.documents import get_doc_service
 from browse.services.listing import get_listing_service
 from browse.services.listing.base_listing import  NewResponse, NotModifiedResponse, ListingResponse
 from browse.formating.search_authors import queries_for_authors, \
     split_long_author_list, AuthorList
->>>>>>> 397c4708
 
 
 logger = logging.getLogger(__name__)
@@ -225,38 +209,20 @@
             response_data['list_month_name'] = calendar.month_abbr[list_month]
             resp = listing_service.list_articles_by_month(
                 subject_or_category, list_year, list_month, skipn, shown, if_mod_since)
-<<<<<<< HEAD
-            response_headers.update(_expires_headers(month_reps))
-            if _not_modified(month_reps):
-                return {}, status.NOT_MODIFIED, response_headers
-            listings = month_reps['listings']
-            count = month_reps['count']
-            response_data['pubmonth'] = month_reps['pubdates'][0][0]
-=======
->>>>>>> 397c4708
         else:
             list_type = 'year'
             resp = listing_service.list_articles_by_year(
                 subject_or_category, list_year, skipn, shown, if_mod_since)
-<<<<<<< HEAD
-            response_headers.update(_expires_headers(year_resp))
-            if _not_modified(year_resp):
-                return {}, status.NOT_MODIFIED, response_headers
-            listings = year_resp['listings']
-            count = year_resp['count']
-            response_data['pubmonth'] = year_resp['pubdates'][0][0]
-=======
 
         response_headers.update(_expires_headers(resp))
         if _not_modified(resp):
-            return {}, status.HTTP_304_NOT_MODIFIED, response_headers
+            return {}, status.NOT_MODIFIED, response_headers
         listings = resp['listings']
         count = resp['count']
         if resp['pubdates'] and resp['pubdates'][0]:
             response_data['pubmonth'] = resp['pubdates'][0][0]
         else:
             response_data['pubmonth'] = datetime.now() # This is just to make the template happy
->>>>>>> 397c4708
 
     # TODO if it is a HEAD, and nothing has changed, send not modified
 
@@ -359,7 +325,7 @@
 
 def author_links(abs_meta: DocMetadata) -> Tuple[AuthorList, AuthorList, int]:
     """Creates author list links in a very similar way to abs page."""
-    return split_long_author_list(queries_for_authors(abs_meta.authors.raw),  # type: ignore
+    return split_long_author_list(queries_for_authors(abs_meta.authors.raw),
                                   truncate_author_list_size)
 
 
