--- conflicted
+++ resolved
@@ -145,13 +145,6 @@
 
         response_data["withdrawn_versions"] = []
         response_data["higher_version_withdrawn"] = False
-<<<<<<< HEAD
-        for ver_index in range(0, abs_meta.highest_version()):
-            formats = formats_from_source_flag(abs_meta.version_history[ver_index].source_flag.code)
-            if len(formats) == 1 and formats[0] == "src":
-                response_data["withdrawn_versions"].append(abs_meta.version_history[ver_index])
-                if not response_data["higher_version_withdrawn"] and ver_index > abs_meta.version - 1:
-=======
         response_data["withdrawn"] = False
         for ver in abs_meta.version_history:
             if ver.withdrawn_or_ignore:
@@ -159,7 +152,6 @@
                 if abs_meta.version == ver.version:
                     response_data["withdrawn"] = True
                 if not response_data["higher_version_withdrawn"] and ver.version > abs_meta.version:
->>>>>>> 4b8871d9
                     response_data["higher_version_withdrawn"] = True
                     response_data["higher_version_withdrawn_submitter"] = _get_submitter(abs_meta.arxiv_identifier,
                                                                                          ver.version)
