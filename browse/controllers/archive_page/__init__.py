--- conflicted
+++ resolved
@@ -7,13 +7,8 @@
 from arxiv.taxonomy.definitions import ARCHIVES, ARCHIVES_SUBSUMED, CATEGORIES
 
 from browse.controllers.archive_page.by_month_form import ByMonthForm
-<<<<<<< HEAD
 from browse.controllers.years_operating import stats_by_year, years_operating
-from browse.services.util.response_headers import abs_expires_header
-=======
-from browse.controllers.years_operating import years_operating, stats_by_year
 from browse.controllers.response_headers import abs_expires_header
->>>>>>> 397c4708
 
 
 def get_archive(archive_id: str) -> Tuple[Dict[str, Any], int, Dict[str, Any]]:
@@ -84,10 +79,7 @@
     data["defunct"] = defunct
 
     data["template"] = "archive/archive_list_all.html"
-<<<<<<< HEAD
     return data, status_in, {}
-=======
-    return data, status, {}
 
 
 def subsumed_msg(_: Dict[str, str], subsumed_by: str) -> Dict[str, str]:
@@ -96,7 +88,6 @@
     sa = ARCHIVES.get(sb.get("in_archive", None), {"name": "unknown archive"})
 
     return {"subsumed_by_cat": sb, "subsumed_by_arch": sa}
->>>>>>> 397c4708
 
 
 def category_list(archive_id: str) -> List[Dict[str, str]]:
