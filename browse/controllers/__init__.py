"""Houses controllers for browse.

Each controller corresponds to a distinct browse feature with its own
request handling logic.
"""
<<<<<<< HEAD

from typing import Any, Dict, Optional, Tuple

from http import HTTPStatus as status
from flask import url_for
=======
from typing import Any, Dict, Optional, Tuple

from flask import url_for
from arxiv import status
>>>>>>> 397c4708

from browse.domain.identifier import Identifier


Response = Tuple[Dict[str, Any], int, Dict[str, Any]]


def check_supplied_identifier(id: Identifier, route: str) -> Optional[Response]:
    """Provide redirect URL if supplied ID does not match parsed ID.

    Parameters
    ----------
    arxiv_identifier : :class:`Identifier`
    route : str
        The route to use in creating the redirect response with arxiv_id

    Returns
    -------
    redirect_url: str
        A redirect URL that uses a canonical arXiv identifier.
    """
    if not id or id.ids == id.id or id.ids == id.idv:
        return None

    arxiv_id = id.idv if id.has_version else id.id
    redirect_url: str = url_for(route, arxiv_id=arxiv_id)
    return {},\
        status.MOVED_PERMANENTLY,\
        {'Location': redirect_url}<|MERGE_RESOLUTION|>--- conflicted
+++ resolved
@@ -3,18 +3,10 @@
 Each controller corresponds to a distinct browse feature with its own
 request handling logic.
 """
-<<<<<<< HEAD
-
 from typing import Any, Dict, Optional, Tuple
 
 from http import HTTPStatus as status
 from flask import url_for
-=======
-from typing import Any, Dict, Optional, Tuple
-
-from flask import url_for
-from arxiv import status
->>>>>>> 397c4708
 
 from browse.domain.identifier import Identifier
 
