"""
Handle requests to support the abs feature.

The primary entrypoint to this module is :func:`.get_abs_page`, which handles
GET requests to the abs endpoint.
"""

from typing import Tuple, Dict, Any, Optional
from flask import url_for
from werkzeug.exceptions import InternalServerError, NotFound
from werkzeug.datastructures import MultiDict

from arxiv import status, taxonomy
from browse.exceptions import AbsNotFound
from browse.services.util.metatags import meta_tag_metadata
from browse.services.document import metadata
from browse.services.document.metadata import AbsException,\
     AbsNotFoundException, AbsVersionNotFoundException, AbsDeletedException
from browse.domain.identifier import Identifier, IdentifierException,\
    IdentifierIsArchiveException


Response = Tuple[Dict[str, Any], int, Dict[str, Any]]


def get_abs_page(arxiv_id: str,
                 download_link_pref: str,
                 request_params: MultiDict) -> Response:
    """
    Get abs page data from the document metadata service.

    Parameters
    ----------
    arxiv_id : str
        The arXiv identifier as provided in the request.
    request_params : dict

    Returns
    -------
    dict
        Search result response data.
    int
        HTTP status code.
    dict
        Headers to add to the response.

    Raises
    ------
    :class:`.InternalServerError`
        Raised when there was an unexpected problem executing the query.

    """
    response_data = {}  # type: Dict[str, Any]
    try:
        arxiv_identifier = Identifier(arxiv_id=arxiv_id)
        redirect_url = _check_supplied_identifier(arxiv_identifier)
        if redirect_url:
            return {},\
                   status.HTTP_301_MOVED_PERMANENTLY,\
                   {'Location': redirect_url}

        abs_meta = metadata.get_abs(arxiv_id)
<<<<<<< HEAD
        formats = metadata.get_dissemination_formats(abs_meta)
        response_data['abs_meta'] = abs_meta
        print(f'here are the formats: {formats}')
        response_data['formats'] = formats
=======
        response_data['abs_meta'] = abs_meta
        response_data['meta_tags'] = meta_tag_metadata(abs_meta)

>>>>>>> 697844f3
        _check_context(arxiv_identifier,
                       request_params,
                       response_data)

    except AbsNotFoundException:
        if arxiv_identifier.is_old_id and arxiv_identifier.archive \
           in taxonomy.ARCHIVES:
            archive_name = taxonomy.ARCHIVES[arxiv_identifier.archive]['name']
            raise AbsNotFound(data={'reason': 'old_id_not_found',
                                    'arxiv_id': arxiv_id,
                                    'archive_id': arxiv_identifier.archive,
                                    'archive_name': archive_name})
        raise AbsNotFound(data={'reason': 'not_found', 'arxiv_id': arxiv_id})
    except AbsVersionNotFoundException:
        raise AbsNotFound(data={'reason': 'version_not_found',
                                'arxiv_id': arxiv_identifier.idv,
                                'arxiv_id_latest': arxiv_identifier.id})
    except AbsDeletedException as e:
        raise AbsNotFound(data={'reason': 'deleted',
                                'arxiv_id_latest': arxiv_identifier.id,
                                'message': e})
    except IdentifierIsArchiveException as e:
        raise AbsNotFound(data={'reason': 'is_archive',
                                'arxiv_id': arxiv_id,
                                'archive_name': e})
    except IdentifierException:
        raise AbsNotFound(data={'arxiv_id': arxiv_id})
    except (AbsException, Exception) as e:
        raise InternalServerError(
            'There was a problem. If this problem persists, please contact '
            'help@arxiv.org.') from e
    metadata.get_next_id(identifier=arxiv_identifier)
    return response_data, status.HTTP_200_OK, {}


def _check_supplied_identifier(arxiv_identifier: Identifier) -> Optional[str]:
    """
    Provide redirect URL if supplied ID does not match parsed ID.

    Parameters
    ----------
    arxiv_identier : :class:`Identifier`

    Returns
    -------
    redirect_url: str
        A `browse.abstract` redirect URL that uses the canonical
        arXiv identifier.

    """
    if arxiv_identifier and arxiv_identifier.ids != arxiv_identifier.id and \
            arxiv_identifier.ids != arxiv_identifier.idv:
        redirect_url = url_for('browse.abstract',
                               arxiv_id=arxiv_identifier.idv
                               if arxiv_identifier.has_version
                               else arxiv_identifier.id)
        return redirect_url
    return None


def _check_context(arxiv_identifier: Identifier,
                   request_params: MultiDict,
                   response_data) -> None:
    """
    Check context in request parameters and update response accordingly.

    Parameters
    ----------
    arxiv_identifier : :class:`Identifier`

    request_params: MultiDict

    response_data: dict

    Returns
    -------
    None

    """
    if 'context' in request_params\
       and (request_params['context'] in taxonomy.CATEGORIES
            or request_params['context'] in taxonomy.ARCHIVES
            or request_params['context'] == 'arxiv'):
        if request_params['context'] == 'arxiv':
            response_data['browse_context_next_id'] = \
                metadata.get_next_id(arxiv_identifier)
            response_data['browse_context_previous_id'] = \
                metadata.get_previous_id(arxiv_identifier)
        response_data['browse_context'] = request_params['context']
    elif arxiv_identifier.is_old_id:
        response_data['browse_context_next_id'] = \
            metadata.get_next_id(arxiv_identifier)
        response_data['browse_context_previous_id'] = \
            metadata.get_previous_id(arxiv_identifier)<|MERGE_RESOLUTION|>--- conflicted
+++ resolved
@@ -24,8 +24,8 @@
 
 
 def get_abs_page(arxiv_id: str,
-                 download_link_pref: str,
-                 request_params: MultiDict) -> Response:
+                 request_params: MultiDict,
+                 download_format_pref: str = None) -> Response:
     """
     Get abs page data from the document metadata service.
 
@@ -60,16 +60,10 @@
                    {'Location': redirect_url}
 
         abs_meta = metadata.get_abs(arxiv_id)
-<<<<<<< HEAD
-        formats = metadata.get_dissemination_formats(abs_meta)
-        response_data['abs_meta'] = abs_meta
-        print(f'here are the formats: {formats}')
-        response_data['formats'] = formats
-=======
         response_data['abs_meta'] = abs_meta
         response_data['meta_tags'] = meta_tag_metadata(abs_meta)
+        response_data['formats'] = metadata.get_dissemination_formats(abs_meta)
 
->>>>>>> 697844f3
         _check_context(arxiv_identifier,
                        request_params,
                        response_data)
@@ -98,6 +92,7 @@
     except IdentifierException:
         raise AbsNotFound(data={'arxiv_id': arxiv_id})
     except (AbsException, Exception) as e:
+        print(f'Problem: {e}')
         raise InternalServerError(
             'There was a problem. If this problem persists, please contact '
             'help@arxiv.org.') from e
