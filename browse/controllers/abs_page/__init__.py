"""
Handle requests to support the abs feature.

The primary entrypoint to this module is :func:`.get_abs_page`, which handles
GET requests to the abs endpoint.
"""

from typing import Tuple, Dict, Any, Optional
from flask import url_for
from urllib.parse import urljoin
from werkzeug.exceptions import InternalServerError
from werkzeug.datastructures import MultiDict

from arxiv import status, taxonomy
from browse.domain.metadata import DocMetadata
from browse.exceptions import AbsNotFound
from browse.services.search.search_authors import queries_for_authors
from browse.services.util.metatags import meta_tag_metadata
from browse.services.document import metadata
from browse.services.document.metadata import AbsException,\
     AbsNotFoundException, AbsVersionNotFoundException, AbsDeletedException
from browse.domain.metadata import DocMetadata
from browse.domain.identifier import Identifier, IdentifierException,\
    IdentifierIsArchiveException
from browse.services.util.routes import search_author
from browse.services.database import count_trackback_pings,\
    has_sciencewise_ping, get_dblp_listing_path, get_dblp_authors
from browse.services.util.external_refs_cits import include_inspire_link,\
    include_dblp_section, get_computed_dblp_listing_path, get_dblp_bibtex_path
from browse.services.document.config.external_refs_cits import DBLP_BASE_URL,\
    DBLP_BIBTEX_PATH, DBLP_AUTHOR_SEARCH_PATH

Response = Tuple[Dict[str, Any], int, Dict[str, Any]]


def get_abs_page(arxiv_id: str,
                 request_params: MultiDict,
                 download_format_pref: str = None) -> Response:
    """
    Get abs page data from the document metadata service.

    Parameters
    ----------
    arxiv_id : str
        The arXiv identifier as provided in the request.
    request_params : dict
    download_format_pref: str
        Download format preference.

    Returns
    -------
    dict
        Search result response data.
    int
        HTTP status code.
    dict
        Headers to add to the response.

    Raises
    ------
    :class:`.InternalServerError`
        Raised when there was an unexpected problem executing the query.

    """
    response_data = {}  # type: Dict[str, Any]
    try:
        arxiv_identifier = Identifier(arxiv_id=arxiv_id)
        redirect_url = _check_supplied_identifier(arxiv_identifier)
        if redirect_url:
            return {},\
                status.HTTP_301_MOVED_PERMANENTLY,\
                {'Location': redirect_url}

        abs_meta = metadata.get_abs(arxiv_id)
        response_data['abs_meta'] = abs_meta
        response_data['meta_tags'] = meta_tag_metadata(abs_meta)
        response_data['author_links'] = queries_for_authors(abs_meta.authors)
        response_data['author_search_url_fn'] = search_author
        response_data['include_inspire_link'] = include_inspire_link(abs_meta)
        _check_dblp(abs_meta, response_data)

        # Dissemination formats for download links
        add_sciencewise_ping = _check_sciencewise_ping(abs_meta.arxiv_id_v)
        response_data['formats'] = metadata.get_dissemination_formats(
                                    abs_meta,
                                    download_format_pref,
                                    add_sciencewise_ping)
        # Ancillary files
        _check_ancillary_files(abs_meta, response_data)

        # Browse context
        _check_context(arxiv_identifier,
                       request_params,
                       response_data)

    except AbsNotFoundException:
        if arxiv_identifier.is_old_id and arxiv_identifier.archive \
           in taxonomy.ARCHIVES:
            archive_name = taxonomy.ARCHIVES[arxiv_identifier.archive]['name']
            raise AbsNotFound(data={'reason': 'old_id_not_found',
                                    'arxiv_id': arxiv_id,
                                    'archive_id': arxiv_identifier.archive,
                                    'archive_name': archive_name})
        raise AbsNotFound(data={'reason': 'not_found', 'arxiv_id': arxiv_id})
    except AbsVersionNotFoundException:
        raise AbsNotFound(data={'reason': 'version_not_found',
                                'arxiv_id': arxiv_identifier.idv,
                                'arxiv_id_latest': arxiv_identifier.id})
    except AbsDeletedException as e:
        raise AbsNotFound(data={'reason': 'deleted',
                                'arxiv_id_latest': arxiv_identifier.id,
                                'message': e})
    except IdentifierIsArchiveException as e:
        raise AbsNotFound(data={'reason': 'is_archive',
                                'arxiv_id': arxiv_id,
                                'archive_name': e})
    except IdentifierException:
        raise AbsNotFound(data={'arxiv_id': arxiv_id})
    except (AbsException, Exception) as e:
        print(f'Problem: {e}')
        raise InternalServerError(
            'There was a problem. If this problem persists, please contact '
            'help@arxiv.org.') from e
    metadata.get_next_id(identifier=arxiv_identifier)
    return response_data, status.HTTP_200_OK, {}


def _check_supplied_identifier(arxiv_identifier: Identifier) -> Optional[str]:
    """
    Provide redirect URL if supplied ID does not match parsed ID.

    Parameters
    ----------
    arxiv_identifier : :class:`Identifier`

    Returns
    -------
    redirect_url: str
        A `browse.abstract` redirect URL that uses the canonical
        arXiv identifier.

    """
    if arxiv_identifier and arxiv_identifier.ids != arxiv_identifier.id and \
            arxiv_identifier.ids != arxiv_identifier.idv:
        redirect_url = url_for('browse.abstract',
                               arxiv_id=arxiv_identifier.idv
                               if arxiv_identifier.has_version
                               else arxiv_identifier.id)
        return redirect_url
    return None


def _check_context(arxiv_identifier: Identifier,
                   request_params: MultiDict,
                   response_data: Dict[str, Any]) -> None:
    """
    Check context in request parameters and update response accordingly.

    Parameters
    ----------
    arxiv_identifier : :class:`Identifier`

    request_params: MultiDict

    response_data: dict

    Returns
    -------
    None

    """
    if 'context' in request_params\
       and (request_params['context'] in taxonomy.CATEGORIES
            or request_params['context'] in taxonomy.ARCHIVES
            or request_params['context'] == 'arxiv'):
        if request_params['context'] == 'arxiv':
            response_data['browse_context_next_id'] = \
                metadata.get_next_id(arxiv_identifier)
            response_data['browse_context_previous_id'] = \
                metadata.get_previous_id(arxiv_identifier)
        response_data['browse_context'] = request_params['context']
    elif arxiv_identifier.is_old_id:
        response_data['browse_context_next_id'] = \
            metadata.get_next_id(arxiv_identifier)
        response_data['browse_context_previous_id'] = \
            metadata.get_previous_id(arxiv_identifier)


def _check_sciencewise_ping(paper_id_v: str) -> bool:
    """Check whether paper has a ScienceWISE ping."""
    try:
        return has_sciencewise_ping(paper_id_v)
    except IOError:
        # log this
        return False


<<<<<<< HEAD
def _check_dblp(docmeta: DocMetadata,
                response_data: Dict[str, Any],
                db_override: bool = False) -> None:
    """Check whether paper has DBLP Bibliography entry."""

    if not include_dblp_section(docmeta):
        return
    identifier = docmeta.arxiv_identifier
    listing_path = None
    author_list = []
    # fallback check in case DB service is not available
    if db_override:
        listing_path = get_computed_dblp_listing_path(docmeta)
    else:
        try:
            listing_path = get_dblp_listing_path(identifier.id)
            if not listing_path:
                return
            author_list = get_dblp_authors(identifier.id)
        except IOError:
            # log this
            return
    bibtex_path = get_dblp_bibtex_path(listing_path)
    response_data['dblp'] = {
        'base_url': DBLP_BASE_URL,
        'author_search_url':
            urljoin(DBLP_BASE_URL, DBLP_AUTHOR_SEARCH_PATH),
        'bibtex_base_url': urljoin(DBLP_BASE_URL, DBLP_BIBTEX_PATH),
        'bibtex_path': bibtex_path,
        'listing_url': urljoin(DBLP_BASE_URL, listing_path),
        'author_list': author_list
    }
=======
def _check_ancillary_files(docmeta: DocMetadata,
                           response_data: Dict[str, Any]) -> None:
    """Check whether paper has ancillary files."""
    anc_file_list = metadata.get_ancillary_files(docmeta)
    if anc_file_list:
        response_data['ancillary_files'] = anc_file_list

>>>>>>> fe939f64
# def _check_trackback_pings(paper_id: str) -> int:
#     """Check general tracback pings"""
#     try:
#         return count_trackback_pings(paper_id)
#     except IOError:
#
#         return 0<|MERGE_RESOLUTION|>--- conflicted
+++ resolved
@@ -19,7 +19,6 @@
 from browse.services.document import metadata
 from browse.services.document.metadata import AbsException,\
      AbsNotFoundException, AbsVersionNotFoundException, AbsDeletedException
-from browse.domain.metadata import DocMetadata
 from browse.domain.identifier import Identifier, IdentifierException,\
     IdentifierIsArchiveException
 from browse.services.util.routes import search_author
@@ -195,12 +194,10 @@
         return False
 
 
-<<<<<<< HEAD
 def _check_dblp(docmeta: DocMetadata,
                 response_data: Dict[str, Any],
                 db_override: bool = False) -> None:
     """Check whether paper has DBLP Bibliography entry."""
-
     if not include_dblp_section(docmeta):
         return
     identifier = docmeta.arxiv_identifier
@@ -228,7 +225,8 @@
         'listing_url': urljoin(DBLP_BASE_URL, listing_path),
         'author_list': author_list
     }
-=======
+
+
 def _check_ancillary_files(docmeta: DocMetadata,
                            response_data: Dict[str, Any]) -> None:
     """Check whether paper has ancillary files."""
@@ -236,7 +234,6 @@
     if anc_file_list:
         response_data['ancillary_files'] = anc_file_list
 
->>>>>>> fe939f64
 # def _check_trackback_pings(paper_id: str) -> int:
 #     """Check general tracback pings"""
 #     try:
