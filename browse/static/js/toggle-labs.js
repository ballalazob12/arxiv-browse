// toggle logic for arXivLabs integrations
$(document).ready(function() {

  jQuery.cachedScript = function(url, options) {
    // Allow user to set any option except for dataType, cache, and url
    options = $.extend(options || {}, {
      dataType: "script",
      cache: true,
      url: url
    });
    return jQuery.ajax(options);
  };

  var scripts = {
    "paperwithcode": $('#paperwithcode-toggle').data('script-url') + "?20210513",
    "connectedpapers": $('#connectedpapers-toggle').data('script-url'),
    "bibex": {
      "url": "https://static.arxiv.org/js/bibex/bibex.js?20210223",
      "container": "#bib-main"
    },
    "core-recommender": {
      "url": "https://static.arxiv.org/js/core/core-recommender.js?20200716.1",
      "container": "#coreRecommenderOutput"
    }
  };

<<<<<<< HEAD
  var pwcEnabled = true;
=======

  $.cachedScript(scripts["paperwithcode"]).done(function(script, textStatus) {
    console.log(textStatus);
  });
  $("#paperwithcode-toggle.lab-toggle").toggleClass("enabled", true).prop("checked", true);

>>>>>>> 45a0dae6

  var labsCookie = Cookies.getJSON("arxiv_labs");
  if (labsCookie) {
    has_enabled = false;
    if ( labsCookie["last_tab"] ){
<<<<<<< HEAD
      $("input#"+labsCookie["last_tab"]).click();
=======
      $("#"+labsCookie["last_tab"]).click();
>>>>>>> 45a0dae6
    }
    for (var key in labsCookie) {
      if (labsCookie[key] && labsCookie[key] == "enabled") {
        has_enabled = true;
        $("#" + key + ".form-check-input").toggleClass("enabled", true).prop("checked", true);
        if (key == "bibex-toggle") {
          $.cachedScript(scripts["bibex"]["url"]).done(function(script, textStatus) {
            console.log(textStatus);
          });
        }
        else if (key == "core-recommender-toggle") {
          $.cachedScript(scripts["core-recommender"]["url"]).done(function(script, textStatus) {
            console.log(textStatus);
          });
        } else if (key === "paperwithcode-toggle") {
          $.cachedScript(scripts["paperwithcode"]).done(function(script, textStatus) {
            console.log(textStatus);
          });
        } else if (key === "connectedpapers-toggle") {
          $.cachedScript(scripts["connectedpapers"]).done(function(script, textStatus) {
            console.log(textStatus);
          });
        }
      } else if (labsCookie[key] && labsCookie[key] == "disabled"){
        if (key === "paperwithcode-toggle") {
          pwcEnabled = false;
        }
      }
    }
  } else {
    Cookies.set("arxiv_labs", { sameSite: "strict" });
  }

<<<<<<< HEAD
  if(pwcEnabled){
    $("#paperwithcode-toggle.lab-toggle").toggleClass("enabled",true);
    $.cachedScript(scripts["paperwithcode"]).done(function(script, textStatus) {
      console.log(textStatus);
    });
  }
  // record last-clicked tab
  $("div.labstabs input[name='tabs']").on("click", function() {
=======
  // record last-clicked tab
  $("button.lab-tab").on("click", function() {
>>>>>>> 45a0dae6
    var labsCookie = Cookies.getJSON("arxiv_labs") || {};
    labsCookie["last_tab"] = $(this).attr("id");
    Cookies.set("arxiv_labs", labsCookie, { sameSite: "strict" });
  });

<<<<<<< HEAD
  $(".lab-toggle").on("click", function() {
=======
  $(".form-check-input").on("click", function() {
>>>>>>> 45a0dae6
    var labsCookie = Cookies.getJSON("arxiv_labs") || {};
    var bibexCookie = Cookies.getJSON("arxiv_bibex") || {};

    var cookie_val = "disabled";
    var bibex_key = "active";
    var bibex_val = false;
    $(this).toggleClass("enabled");
    if ($(this).hasClass("enabled")) {
      cookie_val = "enabled";
      bibex_val = true;
    }
    labsCookie[$(this).attr("id")] = cookie_val;
    Cookies.set("arxiv_labs", labsCookie, { sameSite: "strict" });

    if ($(this).attr("id") == "bibex-toggle") {
      bibexCookie[bibex_key] = bibex_val;
      Cookies.set("arxiv_bibex", bibexCookie);
      if (bibex_val) {
        $.cachedScript(scripts["bibex"]["url"]).done(function(script, textStatus) {
          console.log(textStatus);
        });
      }
    } else if ($(this).attr("id") == "core-recommender-toggle" && $(this).hasClass("enabled")) {
        $.cachedScript(scripts["core-recommender"]["url"]).done(function(script, textStatus) {});
    } else if ($(this).attr("id") == "paperwithcode-toggle") {
      $.cachedScript(scripts["paperwithcode"]).done(function(script, textStatus) {
        console.log(textStatus);
      });
    } else if ($(this).attr("id") == "connectedpapers-toggle") {
      $.cachedScript(scripts["connectedpapers"]).done(function(script, textStatus) {
        console.log(textStatus);
      });
    }

    // TODO: clean this up
    if (cookie_val == 'disabled') {
      if ($(this).attr("id") == "core-recommender-toggle") {
        $('#coreRecommenderOutput').empty();
      }
      else if ($(this).attr("id") == "bibex-toggle") {
        $('#bib-main').remove();
        location.reload();
      }
    }
  });
});<|MERGE_RESOLUTION|>--- conflicted
+++ resolved
@@ -24,26 +24,16 @@
     }
   };
 
-<<<<<<< HEAD
-  var pwcEnabled = true;
-=======
-
   $.cachedScript(scripts["paperwithcode"]).done(function(script, textStatus) {
     console.log(textStatus);
   });
   $("#paperwithcode-toggle.lab-toggle").toggleClass("enabled", true).prop("checked", true);
 
->>>>>>> 45a0dae6
-
   var labsCookie = Cookies.getJSON("arxiv_labs");
   if (labsCookie) {
     has_enabled = false;
     if ( labsCookie["last_tab"] ){
-<<<<<<< HEAD
-      $("input#"+labsCookie["last_tab"]).click();
-=======
       $("#"+labsCookie["last_tab"]).click();
->>>>>>> 45a0dae6
     }
     for (var key in labsCookie) {
       if (labsCookie[key] && labsCookie[key] == "enabled") {
@@ -77,29 +67,14 @@
     Cookies.set("arxiv_labs", { sameSite: "strict" });
   }
 
-<<<<<<< HEAD
-  if(pwcEnabled){
-    $("#paperwithcode-toggle.lab-toggle").toggleClass("enabled",true);
-    $.cachedScript(scripts["paperwithcode"]).done(function(script, textStatus) {
-      console.log(textStatus);
-    });
-  }
-  // record last-clicked tab
-  $("div.labstabs input[name='tabs']").on("click", function() {
-=======
   // record last-clicked tab
   $("button.lab-tab").on("click", function() {
->>>>>>> 45a0dae6
     var labsCookie = Cookies.getJSON("arxiv_labs") || {};
     labsCookie["last_tab"] = $(this).attr("id");
     Cookies.set("arxiv_labs", labsCookie, { sameSite: "strict" });
   });
 
-<<<<<<< HEAD
-  $(".lab-toggle").on("click", function() {
-=======
   $(".form-check-input").on("click", function() {
->>>>>>> 45a0dae6
     var labsCookie = Cookies.getJSON("arxiv_labs") || {};
     var bibexCookie = Cookies.getJSON("arxiv_bibex") || {};
 
