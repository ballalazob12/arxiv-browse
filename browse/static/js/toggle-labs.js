// toggle logic for arXivLabs integrations
$(document).ready(function() {

  jQuery.cachedScript = function(url, options) {
    // Allow user to set any option except for dataType, cache, and url
    options = $.extend(options || {}, {
      dataType: "script",
      cache: true,
      url: url
    });
    return jQuery.ajax(options);
  };

  var scripts = {
    "paperwithcode": $('#paperwithcode-toggle').data('script-url') + "?20210727",
    "replicate": $('#replicate-toggle').data('script-url'),
    "spaces": $('#spaces-toggle').data('script-url'),
    "litmaps": $('#litmaps-toggle').data('script-url'),
    "scite": $('#scite-toggle').data('script-url'),
    "iarxiv": $('#iarxiv-toggle').data('script-url'),
    "connectedpapers": $('#connectedpapers-toggle').data('script-url'),
<<<<<<< HEAD
    "influenceflower": $('#influenceflower-toggle').data('script-url'),
=======
    "sciencecast": $('#sciencecast-toggle').data('script-url'),
>>>>>>> 2b540abb
    "bibex": {
      "url": "https://static.arxiv.org/js/bibex/bibex.js?20210223",
      "container": "#bib-main"
    },
    "core-recommender": {
      "url": "https://static.arxiv.org/js/core/core-recommender.js?20200716.1",
      "container": "#coreRecommenderOutput"
    }
  };

  var pwcEnabled = true;

  var labsCookie = Cookies.getJSON("arxiv_labs");
  if (labsCookie) {
    has_enabled = false;
    if ( labsCookie["last_tab"] ){
      $(`input#${labsCookie["last_tab"]}:not([disabled])`).click();
    }
    for (var key in labsCookie) {
      if (labsCookie[key] && labsCookie[key] == "enabled") {
        has_enabled = true;
        $("#" + key + ".lab-toggle").toggleClass("enabled", true);
        if (key == "bibex-toggle") {
          $.cachedScript(scripts["bibex"]["url"]).done(function(script, textStatus) {
            console.log(textStatus);
          });
        } else if (key == "litmaps-toggle") {
          $.cachedScript(scripts["litmaps"]).done(function(script, textStatus) {
            console.log(textStatus);
          });
        } else if (key == "scite-toggle") {
          $.cachedScript(scripts["scite"]).done(function(script, textStatus) {
            console.log(textStatus);
          });
        } else if (key == "iarxiv-toggle") {
          $.cachedScript(scripts["iarxiv"]).done(function(script, textStatus) {
            console.log(textStatus);
          });
        } else if (key == "core-recommender-toggle") {
          $.cachedScript(scripts["core-recommender"]["url"]).done(function(script, textStatus) {
            console.log(textStatus);
          });
        } else if (key === "paperwithcode-toggle") {
          $.cachedScript(scripts["paperwithcode"]).done(function(script, textStatus) {
            console.log(textStatus);
          });
        } else if (key === "replicate-toggle") {
          $.cachedScript(scripts["replicate"]).done(function(script, textStatus) {
            // console.log(textStatus, "replicate (on cookie check)");
          }).fail(function() {
            console.error("failed to load replicate script (on cookie check)", arguments)
          });
        } else if (key === "spaces-toggle") {
          $.cachedScript(scripts["spaces"]).done(function(script, textStatus) {
            console.log(textStatus);
          }).fail(function() {
            console.error("failed to load spaces script (on cookie check)", arguments)
          });
        } else if (key === "connectedpapers-toggle") {
          $.cachedScript(scripts["connectedpapers"]).done(function(script, textStatus) {
            console.log(textStatus);
          });
<<<<<<< HEAD
        } else if (key === "influenceflower-toggle") {
          $.cachedScript(scripts["influenceflower"]).done(function(script, textStatus) {
            console.log(textStatus);
          });
        }
      } else if (labsCookie[key] && labsCookie[key] == "disabled"){
        if (key === "paperwithcode-toggle") {
          pwcEnabled = false;
        }
        if (key === "replicate-toggle") {
          replicateEnabled = false;
=======
        } else if (key === "sciencecast-toggle") {
           $.cachedScript(scripts["sciencecast"]).done(function(script, textStatus) {
             console.log(textStatus);
           }).fail(function() {
             console.error("failed to load sciencecast script (on cookie check)", arguments)
           });
>>>>>>> 2b540abb
        }
      }
    }
  } else {
    Cookies.set("arxiv_labs", { sameSite: "strict" });
  }

  // record last-clicked tab
  $("div.labstabs input[name='tabs']").on("click", function() {
    var labsCookie = Cookies.getJSON("arxiv_labs") || {};
    labsCookie["last_tab"] = $(this).attr("id");
    Cookies.set("arxiv_labs", labsCookie, { sameSite: "strict" });
  });

  $(".lab-toggle").on("click", function() {
    var labsCookie = Cookies.getJSON("arxiv_labs") || {};
    var bibexCookie = Cookies.getJSON("arxiv_bibex") || {};

    var cookie_val = "disabled";
    var bibex_key = "active";
    var bibex_val = false;
    $(this).toggleClass("enabled");
    if ($(this).hasClass("enabled")) {
      cookie_val = "enabled";
      bibex_val = true;
    }
    labsCookie[$(this).attr("id")] = cookie_val;
    Cookies.set("arxiv_labs", labsCookie, { sameSite: "strict" });

    if ($(this).attr("id") == "bibex-toggle") {
      bibexCookie[bibex_key] = bibex_val;
      Cookies.set("arxiv_bibex", bibexCookie);
      if (bibex_val) {
        $.cachedScript(scripts["bibex"]["url"]).done(function(script, textStatus) {
          console.log(textStatus);
        });
      }
    } else if ($(this).attr("id") == "litmaps-toggle") {
      $.cachedScript(scripts["litmaps"]).done(function(script, textStatus) {
        console.log(textStatus);
      });
    } else if ($(this).attr("id") == "scite-toggle") {
      $.cachedScript(scripts["scite"]).done(function(script, textStatus) {
        console.log(textStatus);
      });
    } else if ($(this).attr("id") == "iarxiv-toggle") {
      $.cachedScript(scripts["iarxiv"]).done(function(script, textStatus) {
        console.log(textStatus);
      });
    } else if ($(this).attr("id") == "core-recommender-toggle" && $(this).hasClass("enabled")) {
        $.cachedScript(scripts["core-recommender"]["url"]).done(function(script, textStatus) {});
    } else if ($(this).attr("id") == "paperwithcode-toggle") {
      $.cachedScript(scripts["paperwithcode"]).done(function(script, textStatus) {
        console.log(textStatus);
      });
    } else if ($(this).attr("id") == "replicate-toggle") {
      $.cachedScript(scripts["replicate"]).done(function(script, textStatus) {
        // console.log(textStatus, "replicate (on lab toggle)");
      }).fail(function() {
        console.error("failed to load replicate script (on lab toggle)", arguments)
      });
    } else if ($(this).attr("id") == "spaces-toggle") {
      $.cachedScript(scripts["spaces"]).done(function(script, textStatus) {
        // console.log(textStatus, "spaces (on lab toggle)");
      }).fail(function() {
        console.error("failed to load spaces script (on lab toggle)", arguments)
      });
    } else if ($(this).attr("id") == "connectedpapers-toggle") {
      $.cachedScript(scripts["connectedpapers"]).done(function(script, textStatus) {
        console.log(textStatus);
      });
<<<<<<< HEAD
    } else if ($(this).attr("id") == "influenceflower-toggle") {
      $.cachedScript(scripts["influenceflower"]).done(function(script, textStatus) {
        console.log(textStatus);
      });
=======
    } else if ($(this).attr("id") == "sciencecast-toggle") {
       $.cachedScript(scripts["sciencecast"]).done(function(script, textStatus) {
         console.log(textStatus, "sciencecast (on lab toggle)");
       }).fail(function() {
         console.error("failed to load sciencecast script (on lab toggle)", arguments)
       });
>>>>>>> 2b540abb
    }

    // TODO: clean this up
    if (cookie_val == 'disabled') {
      if ($(this).attr("id") == "core-recommender-toggle") {
        $('#coreRecommenderOutput').empty();
      }
      else if ($(this).attr("id") == "bibex-toggle") {
        $('#bib-main').remove();
        location.reload();
      }
    }
  });
});<|MERGE_RESOLUTION|>--- conflicted
+++ resolved
@@ -19,11 +19,8 @@
     "scite": $('#scite-toggle').data('script-url'),
     "iarxiv": $('#iarxiv-toggle').data('script-url'),
     "connectedpapers": $('#connectedpapers-toggle').data('script-url'),
-<<<<<<< HEAD
     "influenceflower": $('#influenceflower-toggle').data('script-url'),
-=======
     "sciencecast": $('#sciencecast-toggle').data('script-url'),
->>>>>>> 2b540abb
     "bibex": {
       "url": "https://static.arxiv.org/js/bibex/bibex.js?20210223",
       "container": "#bib-main"
@@ -86,26 +83,16 @@
           $.cachedScript(scripts["connectedpapers"]).done(function(script, textStatus) {
             console.log(textStatus);
           });
-<<<<<<< HEAD
         } else if (key === "influenceflower-toggle") {
           $.cachedScript(scripts["influenceflower"]).done(function(script, textStatus) {
             console.log(textStatus);
           });
-        }
-      } else if (labsCookie[key] && labsCookie[key] == "disabled"){
-        if (key === "paperwithcode-toggle") {
-          pwcEnabled = false;
-        }
-        if (key === "replicate-toggle") {
-          replicateEnabled = false;
-=======
         } else if (key === "sciencecast-toggle") {
            $.cachedScript(scripts["sciencecast"]).done(function(script, textStatus) {
              console.log(textStatus);
            }).fail(function() {
              console.error("failed to load sciencecast script (on cookie check)", arguments)
            });
->>>>>>> 2b540abb
         }
       }
     }
@@ -177,19 +164,16 @@
       $.cachedScript(scripts["connectedpapers"]).done(function(script, textStatus) {
         console.log(textStatus);
       });
-<<<<<<< HEAD
     } else if ($(this).attr("id") == "influenceflower-toggle") {
       $.cachedScript(scripts["influenceflower"]).done(function(script, textStatus) {
         console.log(textStatus);
       });
-=======
     } else if ($(this).attr("id") == "sciencecast-toggle") {
        $.cachedScript(scripts["sciencecast"]).done(function(script, textStatus) {
          console.log(textStatus, "sciencecast (on lab toggle)");
        }).fail(function() {
          console.error("failed to load sciencecast script (on lab toggle)", arguments)
        });
->>>>>>> 2b540abb
     }
 
     // TODO: clean this up
