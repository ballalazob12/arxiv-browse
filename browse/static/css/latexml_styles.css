:root,[data-theme=light] {
  --headings-font-family: "freight-text-pro";
  --text-font-family: "freight-sans-pro";
  --toc-font-family: "ibm-plex-sans-condensed";
  --other-font-family: "freight-sans-pro";
  --note-highlight-color: #f9f7f7; /* warm wash */
  --toc-text-highlight-color: #b31b1b; /* Cornell Red */
  --inpage-text-highlight-color: #1f5e96; /* Archival Blue */
  --rp-button-hover-color: #fb595a; /* Publishing Pink */
  --text-color: black;
  --link-text-color: #1b7cac; /* blue, passes color contrast with white bg*/
  --link-hover-color: #6b6459;
  --background-color: #ffffff;
  --header-text-color: #f9f7f7; /* warm wash */
  --secondary-text-color: #7D7568; /* lighter Library Grey */
  --TOC-gradient: linear-gradient(#f9f7f7, #ffffff);/*warm wash to white*/
  --error-background-color: #fff5f5; /* light red */
  --error-link-color: #1a78a8; /* darker blue, passes color contrast*/
  --error-text-color: #970503; /* dark red */
}
[data-theme=dark] {
  --note-highlight-color: #6b6459; /* warm grey */
  --toc-text-highlight-color: #a5d6fe; /* Open Blue */
  --inpage-text-highlight-color:#a5d6fe;
  --text-color: #f9f7f7; /* warm wash */
  --link-text-color: #2198d4; /* blue, passes color contrast with dark bg */
  --link-hover-color: #a5d6fe;
  --background-color: #282623;
  --rp-button-hover-color: #fb595a; /* Publishing Pink */
  --header-text-color: #f9f7f7; /* warm wash */
  --secondary-text-color: #ADA4A4; /* darker warm wash */
  --TOC-gradient: linear-gradient(#110C03, #282623);/*darker shade to background*/
  --error-background-color: #eee0cb; /* tan */
  --error-link-color: #176992; /* darker blue, passes color contrast */
  --error-text-color: #970503; /* dark red */
}

a, a.ltx_ref {
  color: var(--link-text-color) !important;
}
a:hover, a.ltx_ref:hover {
  color: var(--link-hover-color) !important;
}

#modal-submit {
  background-color: #b31b1b;
  border-color: #690604;
}

.ltx_cite>.ltx_ref:hover,
.ltx_p>.ltx_ref:hover {
  text-decoration: none;
}

.ar5iv-footer-button:hover {
  color: var(--inpage-text-highlight-color);
  text-decoration: underline;
}

/* Overwrite font color*/

.btn {
  font: var(--other-font-family);
}

.ltx_TOC>h6, .ltx_title_abstract {
  color: var(--text-color);
}

/*TOC link color*/
.ltx_TOC>.ltx_toclist>.ltx_tocentry>a.ltx_ref {
  color: var(--secondary-text-color) !important;
}
.ltx_TOC>.ltx_toclist>.ltx_tocentry>a.ltx_ref:hover {
  color: var(--link-text-color) !important;
}

.form-text{
  font: var(--other-font-family);
}

.ltx_cite>.ltx_ref{
  text-decoration: underline;
  border-bottom: none;
}

.ltx_p>.ltx_ref {
  text-decoration: underline;
  border-bottom: none;
}

.freight-text-pro {
  font-family: "freight-text-pro";
}

.modal-title,
textarea.form-control{
  font: var(--other-font-family);
}

.mob_header{
  display: none;
}

#target-section {
  position: relative;
}

#watermark-tr, #license-tr {
  text-align: center;
  color: var(--secondary-text-color);
  font-family: var(--toc-font-family);
}

/* CSS for Footnote */
@media only screen and (min-width: 104.5rem){
  .ltx_note_outer {
      display: block;
      opacity: 100;
      position: relative;
      clear: both;
      float: right;
      padding-bottom: 2rem;
      padding-right: 2rem;
  }
}
@media only screen and (max-width: 104.5rem){
  .ltx_note_content {
      overflow-wrap: break-word;
      width: 90%;
  }

  .ltx_note:not(.ltx_note_frontmatter):not(.ltx_role_affiliationmark):not(.ltx_role_footnotemark):active>.ltx_note_outer,
    .ltx_note:not(.ltx_note_frontmatter):not(.ltx_role_affiliationmark):not(.ltx_role_footnotemark):hover>.ltx_note_outer {
        display: block;
        opacity: 100;
        z-index: 100;
        position: absolute;
        top: 0;
        margin: auto;
        padding: 2rem;
        background-color: var(--background-color);
        border-width: .1rem 0;
        border-bottom: double;
        border-top: double
  }
}
@media only screen and (min-width: 104.5rem){
  .ltx_note_content>.ltx_note_mark {
    display: block;
    opacity: 100;
    margin-top: -1.8rem;
  }
}
@media only screen and (max-width: 104.5rem){
  .ltx_note_outer {
    display: none;
    opacity: 0;
    width: auto;
    max-width: 30rem;
  }
}
@media only screen and (min-width: 104.5rem) and (max-width: 108.99rem){
  .ltx_note_outer {
    width: 14rem;
    margin-right: -17rem;
  }
}
@media only screen and (min-width: 109rem){
  .ltx_note_outer {
    width: 18rem;
    margin-right: -23rem;
  }
}



.ltx_note>.ltx_note_mark {
  text-decoration: underline;
}
.ltx_note>.ltx_note_mark:hover {
  text-decoration: none;
}

.ltx_TOC>.ltx_toclist>.ltx_tocentry>a.ltx_ref:hover {
  color: var(--inpage-text-highlight-color);
}
.ltx_tag_bibitem:active~*,
.ltx_tag_bibitem:hover~*,
.ltx_tag_bibitem~:active,
.ltx_tag_bibitem~:hover {
    /* do nothing */
    background-color: var(--background-color);
}

header {
  background-color: #b31313;
  display: flex;
  top: 0;
  width: 100%;
  justify-content: space-between;
  padding: .5em 4em;
  align-items: center;
}
header a {
  color: white;
}
header a:hover {
  text-decoration: none;
}
.logo {
  max-height: 2em
}
.logomark {
  max-height: 2.5em;
  display: none;
}
svg.icon, [data-theme=dark] svg.icon, header svg {
  background-color: transparent !important;
  z-index: 1 !important;
  margin-left:2px;
}
.header-message {
  border: none;
  background: transparent;
  border-radius: 6px;
  max-width: 50%;
  font-family: var(--other-font-family);
  font-size: smaller;
  color: white;
}
.report-container {
  display: block;
  max-width: 40em;
  margin: 3em auto;
  border: 2px solid #a5d6fe;
  border-radius: 5px;
  padding: 1em;
  box-shadow: 1px 3px 8px 0.1px grey;
}
.report-container-mobile {
  display: none;
}
a.skip{
  position:absolute;
  left:-10000px;
  top:auto;
  width:1px;
  height:1px;
  overflow:hidden;
}
a.skip:focus{
  position:static;
  width:auto;
  height:auto;
}
button.feedback-button {
  position: sticky;
  bottom: 1em;
  left: 1em;
  margin-bottom: 0;
  margin-top: 0.05em;
  background-color: #a5d6fe;
  color: black;
  padding:.5em 1em;
  border-radius: .5em;
  font-size: 1.1em;
  font-weight: bold;
  box-shadow: 1px 1px 6px 0.05px grey;
}
.close-icon {
  position: relative;
  top: -10px;
  right: -99%;
}
footer {
  font-family: var(--other-font-family);
}
footer h2 {
  font-size: 1.5em;
}
footer p, footer ul {
  font-size: 0.9em;
}
footer .keyboard-glossary {
  margin-bottom: 3em;
}
.ltx_page_footer {
  font-family: arial, tahoma, sans-serif;
  user-select: none;
}

<<<<<<< HEAD
/* tablet */
@media only screen and (max-width: 980px) and (min-width: 720px) {
  .ltx_page_main > .ltx_page_content{
    margin-top: 6.5em !important;
    padding: 1em 2em;
  }
  .ltx_page_main >.ltx_TOC.active {
    max-width: 15%;
  }
}

/*mobile*/
@media only screen and (max-width: 719px) {
  header {
    gap: .75em;
  }
  .header-message {
    max-width:100%;
    display: none;
  }
  .report-container {
    display: none;
  }
  .report-container-mobile {
    display: block;
    margin: 1em auto;
    border: 1px solid #cecece;
    padding: 1em;
    max-width: 150px;
    box-shadow: 1px 3px 8px 0.1px grey;
    border-radius: .5em
  }
  .logo {
    display: none;
  }
  .logomark {
    display: inline-flex;
  }
  .banner {
    display: none;
  }
  #footer{
    margin-bottom: 8vh;
  }
}

=======
>>>>>>> d7e56997
/*BETA corner banner*/
body:after {
  content: "beta";
  position: fixed;
  z-index: 1070;
  width: 80px;
  height: 25px;
  background: #fb595a;
  top: 7px;
  left: -20px;
  text-align: center;
  font-size: 12px;
  letter-spacing: 1px;
  font-family: sans-serif;
  text-transform: uppercase;
  font-weight: bold;
  color: black;
  line-height: 27px;
  -ms-transform:rotate(-45deg);
  -webkit-transform:rotate(-45deg);
  transform:rotate(-45deg);
}
/*will display to screen readers, but not be visible to sighted users*/
.sr-only {
  position:absolute;
  left:-10000px;
  top:auto;
  width:1px;
  height:1px;
  overflow:hidden;
}

body {
  position: relative;
}

#openForm {
  position: fixed;
  bottom: 20px;
  right: 20px;
  font-size: 20px;
  background-color: #b31b1b;
  border-color: var(--secondary-text-color);
}
/* Hover for openForm */
@media (min-width: 768px) {
  #openForm:hover, #modal-submit:hover, small-report-button:hover {
    text-decoration: none;
    background-color: var(--rp-button-hover-color);
    color: black;
  }
}
@media (max-width: 767px) {
  #openForm:active, #modal-submit:active, small-report-button:hover {
    text-decoration: none;
    background-color: var(--rp-button-hover-color);
    color: black;
  }
}

.report-box {
  position: fixed;
  top: 50%;
  right: 20px;
  transform: translateY(-50%);
  background: rgb(6, 6, 6);
  border: 1px solid #ccc;
  padding: 20px;
  z-index: 1000;
  display: none;
}

.close-btn {
  position: absolute;
  top: 10px;
  right: 10px;
  cursor: pointer;
}

.text-report {
  width: 100%;
  height: 100px;
  margin-bottom: 10px;
}

.take-screenshot {
  margin-top: 10px;
}

.modal {
  display: none;
  position: fixed;
  z-index: 1;
  left: 0;
  top: 0;
  width: 100%;
  height: 100%;
  overflow: auto;
  background-color: rgba(0, 0, 0, 0.4);
}

/* Modal Content/Box */
[data-theme=light] .modal-content {
  background-color: #fefefe;
  margin: 15% auto;
  /* 15% from the top and centered */
  padding: 20px;
  border: 1px solid #888;
  /*width: 50%; /* Could be more or less, depending on screen size */
}

[data-theme=dark] .modal-content {
  background-color: #0d1117;
  margin: 15% auto;
  /* 15% from the top and centered */
  padding: 20px;
  border: 1px solid #c9d1d9;
}

/* Close button */
.close {
  color: #aaa;
  float: right;
  font-size: 28px;
  font-weight: bold;
}
.close:hover,
.close:focus {
  color: black;
  text-decoration: none;
  cursor: pointer;
}

/* Form label */
label {
  display: block;
  margin-bottom: 5px;
}

.modal-submit {
  display: block;
  margin: 10px 0;
  padding: 10px;
  width: 100%;
  border: none;
  border-radius: 3px;
  box-shadow: 0 0 5px rgba(0, 0, 0, 0.1);
}

[data-theme=dark] .form-control:focus {
  color:  #c9d1d9;
  background-color: #0d1117;
}

/* Write new CSS which force in-line-color to follow root color. */
[data-theme=dark] .ltx_table .ltx_text {
  color: var(--text-color) !important;
}

[data-theme=dark] .form-control {
  background-color: #0d1117;
  color:#c9d1d9;
  /* Add additional styles as needed */
}

[data-theme=dark] .form-control::placeholder {
  color: #c9d1d9;
}

[data-theme=dark] .btn.btn-primary {
  color:  var(--text-color);
  border-color: var(--text-color);
}

[data-theme=dark] .btn.btn-outline-secondary#take-screenshot {
  color:  #c9d1d9;
  border-color:  #c9d1d9;
}

header{
  user-select: none;
}

footer{
  user-select: none;
}


/* Submit button */
.modal-submit {
  background-color: #595151;
  color: white;
  cursor: pointer;
  width: 100px;
}

.modal-submit:hover {
  background-color: #b31b1b;
  width: 100px;
}

img#screenshot-img {
  display: none;
  max-width: 100px;
  max-height: 400px;
}

header {
  background-color: #b31313;
  display: flex;
  justify-content: space-between;
  padding: .5em 4em;
  align-items: center;
  width: 100%;
  box-sizing: border-box;
}
header a {
  color: var(--header-text-color) !important;
}
header.desktop_header {
  position: fixed;
  z-index: 1000;
  display: flex;
  justify-content: space-between;
}
header .html-header-logo .logo, header .html-header-logo .logomark {
  background-color: transparent;
  filter: brightness(1); /*overrides ar5iv translucent style in dark mode*/
}
header .html-header-message {
  margin-right: auto;
  max-width: 50%;
}
header .html-header-message p {
  font-size: .72em;
  color: var(--header-text-color);
  margin: 0;
}
header .html-header-message a:hover {
  color: var(--header-text-color) !important;
}
header .html-header-nav {
  display: flex;
  align-items: center;
}
header .html-header-nav a {
  text-decoration: none;
  color: var(--header-text-color) !important;
}
header .html-header-nav a:hover {
  text-decoration: none;
  color: black !important;
}
header .html-header-nav a span {
  text-shadow: 0 0 0 var(--header-text-color);
  color: transparent;
}
header .html-header-nav a span:hover {
  text-shadow: 0 0 0 #000000;
  color: transparent;
}
header .html-header-nav svg {
  fill: white;
  background: transparent;
}
header .html-header-nav svg:hover {
  fill: black;
  text-decoration: none;
}
header.mob_header .html-header-nav {
  gap: 15%;
}



.logo {
  background-color: transparent !important;
  max-height: 2em;
}

#back-arrow {
  background-color: transparent !important;
}

/* .header-message {
  border: 10px solid #fb595a;
  background: #fb595a;
  border-radius: 6px;
  max-width: 50%;
  font-family: sans-serif;
  font-size: smaller;
  color: black;
} */

.body-message {
  display: block;
  max-width: 40em;
  margin: 3em auto;
  border: 2px solid #a5d6fe;
  font-family: "Noto Serif", serif;
  border-radius: 5px;
  padding: 1em;
  box-shadow: 1px 3px 8px 0.1px grey;
}

.body-message p,
.body-message-mobile p {
  margin: 0;
  margin-top: -15px;
}

.body-message-mobile {
  display: none;
}

a.skip {
  position: absolute;
  left: -10000px;
  top: auto;
  width: 1px;
  height: 1px;
  overflow: hidden;
}

a.skip:focus {
  position: static;
  width: auto;
  height: auto;
}

button.feedback-button {
  position: fixed;
  bottom: 1em;
  right: 1em;
  background-color: #a5d6fe;
  color: black;
  padding: .5em 1em;
  border-radius: .5em;
  font-size: 1.1em;
  font-weight: bold;
}

.close-icon {
  position: relative;
  top: -10px;
  right: -99%;
}


/*BETA corner banner*/
body:after {
  content: "beta";
  position: fixed;
  z-index: 1070;
  width: 80px;
  height: 25px;
  background: #fb595a;
  top: 7px;
  left: -20px;
  text-align: center;
  font-size: 12px;
  letter-spacing: 1px;
  font-family: sans-serif;
  text-transform: uppercase;
  font-weight: bold;
  color: black;
  line-height: 27px;
  -ms-transform: rotate(-45deg);
  -webkit-transform: rotate(-45deg);
  transform: rotate(-45deg);
}

/*will display to screen readers, but not be visible to sighted users*/
.sr-only {
  position: absolute;
  left: -10000px;
  top: auto;
  width: 1px;
  height: 1px;
  overflow: hidden;
}

/* For warning label. */
[data-theme=light] #warningLabel {
  color: #b31313;
  background-color: rgb(250, 241, 230);
  font-size: 12px;
  letter-spacing: 1px;
  padding: 1em;
  border-radius: .5em;
  margin: 1em auto;
}

[data-theme=dark] #warningLabel {
  color: rgb(209, 190, 137);
  background-color: rgb(65, 57, 33);
  font-size: 12px;
  letter-spacing: 1px;
  padding: 1em;
  border-radius: .5em;
  margin: 1em auto;
}

.color-scheme-icon::before {
  content: "🌙";
}
[data-theme="dark"] .color-scheme-icon::before {
  content: "☀️";
}
.ar5iv-toggle-color-scheme {
  text-decoration: none;
  display: block;
  float: left;
  padding: 0.5rem;
  margin-top: 0.1rem;
  color: transparent;
  text-shadow: 0 0 0 var(--header-text-color);
}

.ar5iv-footer-button {
  color: var(--link-text-color);
  font: var(--other-font-family);
  padding: 0.5rem;
  display: inline-block;
  text-decoration: none;
  margin-right: 1rem;
}

/* Update: For toc */
.ltx_page_main >.ltx_TOC {
  position: sticky;
  top:0;
  height: 100vh;
  margin: 0;
  padding-top: 8.5vh;
  overflow-y: auto;
  user-select: none;
  color: var(--text-color);
  font: var(--toc-font-family);
}
.ltx_page_main >.ltx_TOC.active {
  min-width: 18em;
  max-width:20%;
  background-image: var(--TOC-gradient);
}
.ltx_page_main > .ltx_TOC:not(.active) {
  margin-right: -40px;
}
.ltx_page_main ol.ltx_toclist {
  padding: 0 2em;
}
#toc_header{
  display: none;
}

.ltx_page_main {
  display: flex;
}

.ltx_page_main > .ltx_page_content {
  width: 100%;
  margin: 5.5em 1em 3.5em 1em;
  flex-grow: 0;  /* This allows the content to grow and consume remaining space */
  flex-shrink: 1;
  overflow-x: auto;
  overflow-y: clip;
}

[data-theme=dark] .ltx_TOC {
  background-color: var(--background-color);
  color: #c9d1d9;
}

.ltx_TOC>.ltx_toclist>.ltx_tocentry {
  margin-bottom: 0.3em;
  margin-left: 1.5rem;
}

.ltx_tocentry.ltx_tocentry_appendix {
  margin-bottom: 0.3rem;
  margin-left: 1.5rem;
}
/*appendix nav styles*/
.ltx_TOC>.ltx_toclist>.ltx_tocentry.ltx_tocentry_appendix>a.ltx_ref {
  font-weight: 500;
}
.ltx_TOC>.ltx_toclist>.ltx_tocentry.ltx_tocentry_appendix>a.ltx_ref .ltx_tag_ref {
  font-weight: 700;
}

.ltx_toclist.ltx_toclist_section{
  display: none !important;
}

/*optimize for toc displaying*/
li.ltx_tocentry.ltx_tocentry_subsection {
  display: none;
}

li.ltx_tocentry.ltx_tocentry_appendix {
  display: none;
}


/* TOC styles */
.ltx_ref:hover{
  /* background-color: var(--note-highlight-color); */
  /* Add underline */
  text-decoration: underline;
  /* Chaneg text color */
  color: var(--toc-text-highlight-color);
}

.ltx_p>.ltx_ref:hover,
.ltx_cite>.ltx_ref:hover{
  color: var(--inpage-text-highlight-color);
}

#listIcon {
  width: 20px;
  height: 20px;
  margin-left: 1.4rem;
  margin-top: 10px;
  margin-bottom: 1rem;
  /* align-items: center; */
  z-index: 100;
  /* display: none; */
}

#arrowIcon {
  width: 20px;
  height: 20px;
  margin-left: 1.4rem;
  margin-top: 10px;
  margin-bottom: 1rem;
  /* align-items: center; */
  /* display: block; */
}

#listIcon svg, #arrowIcon svg {
  background-color: transparent;
  fill:var(--text-color) !important;
}
#listIcon svg:hover, #arrowIcon svg:hover {
  fill:var(--link-text-color) !important;
}

#toc_header {
  font-size: 1.5rem;
  margin-bottom: 1.3rem;
  font-family: var(--text-font-family);
  font-weight: 1000;
}

.ltx_toclist a.active {
  font-weight: bold; /* You can apply any styling you want to indicate the active link */
  background-color: var(--note-highlight-color);
}

/* Build for header */
.hover-effect:hover{
  text-decoration: underline;
  color: var(--note-highlight-color);
}

.back-to-reference-btn {
  /* background-color: #FFFFFF; */
  background-color: var(--background-color);
  display:block;
  color: var(--border-color);
  border: 1px solid var(--border-color);
  border-radius: .5rem;
  box-sizing: border-box;
  /* color: #111827; */
  font-family: "Inter var",ui-sans-serif,system-ui,-apple-system,system-ui,"Segoe UI",Roboto,"Helvetica Neue",Arial,"Noto Sans",sans-serif,"Apple Color Emoji","Segoe UI Emoji","Segoe UI Symbol","Noto Color Emoji";
  font-size: .875rem;
  font-weight: 600;
  line-height: 1.25rem;
  padding: .25rem 1rem;
  text-align: center;
  text-decoration: none #D1D5DB solid;
  text-decoration-thickness: auto;
  box-shadow: 0 1px 2px 0 rgba(0, 0, 0, 0.05);
  cursor: pointer;
  user-select: none;
  -webkit-user-select: none;
  touch-action: manipulation;
}

.back-to-reference-btn:hover {
  color: var(--background-color);
  background-color: var(--inpage-text-highlight-color);
}

.back-to-reference-btn:focus {
  outline: 2px solid transparent;
  outline-offset: 2px;
}

.back-to-reference-btn:focus-visible {
  box-shadow: none;
}
.hide{
  display: none;
}

 .collapse.show{
  display: block !important;
}

/*print style*/
@media print {
  /* All your print styles go here */
  header,
  nav,
  footer,
  body::after,
  .ltx_page_footer,
  .ltx_page_main >.ltx_TOC.flex,
  .back-to-reference-btn,
  #small-report-button,
  #openForm{
    display: none;
  }

  /*problem*/
  .ltx_page_main {
    display: block;
    width:95%;
  }

  header{
    padding: 1em;
  }
  .ar5iv-footer-button{
    margin-right: 0em;
  }
  .ltx_para{
    overflow: scroll;
  }
}

.ltx_bibitem{
  padding-left: 10px;
}

.ltx_text{
  white-space: normal;
}
.ltx_listingline{
  white-space: normal;
}
article{
  width: 100%;
}
.ltx_bibblock{
  box-sizing: border-box;
  width: 100%;
}
.ltx_table{
  overflow-x: scroll;
}

.bg-body-tertiary{
  background-color: #b31313 !important;
  position: fixed;
  z-index:1000;
}

.navbar-toggler:focus {
  box-shadow: none;
}

[data-bs-theme=dark] .navbar-toggler-icon {
  --bs-navbar-toggler-icon-bg: url("data:image/svg+xml,%3Csvg xmlns='http://www.w3.org/2000/svg' height='1em' viewBox='0 0 448 512'%3E%3Cstyle%3Esvg%7Bfill%3A%23fdf7f7%7D%3C/style%3E%3Cpath d='M0 96C0 78.3 14.3 64 32 64H416c17.7 0 32 14.3 32 32s-14.3 32-32 32H32C14.3 128 0 113.7 0 96zM0 256c0-17.7 14.3-32 32-32H416c17.7 0 32 14.3 32 32s-14.3 32-32 32H32c-17.7 0-32-14.3-32-32zM448 416c0 17.7-14.3 32-32 32H32c-17.7 0-32-14.3-32-32s14.3-32 32-32H416c17.7 0 32 14.3 32 32z'/%3E%3C/svg%3E");
}





.package-alerts {
  display: block;
  background-color: var(--error-background-color);
  border-width: 1px;
  border-style: solid;
  border-color: var(--error-text-color);
  color: var(--error-text-color);
  border-radius: 1em;
  font-size: .9em;
  padding: 1em;
  margin-bottom: 2em;
}
.package-alerts button {
  float: right;
  margin-left: 1em;
  margin-bottom: 1em;
  border: 1px solid #970503;
  background-color: #b31b1b;
  border-radius: 7px;
  padding: 0.1em 0.25em 0.25em 0.25em;
  transition: background-color .2s ease-in-out;
}
.package-alerts button svg {
  background-color: transparent;
  fill: #ffffff;
}
.package-alerts button:hover {
  background-color: #fb595a;
}
.package-alerts a {
  color: var(--error-link-color) !important;
}


/*mobile*/
@media only screen and (max-width: 719px) {
  .ltx_note > .ltx_note_mark{
    font-size: 1.2em;
    padding: 0.5rem;
    font-weight: bold;
    text-decoration: underline;
  }
    .header-message {
      max-width:100%;
      display: none;
    }
    .report-container {
      display: none;
    }
    .report-container-mobile {
      display: block;
      margin: 1em auto;
      border: 1px solid #cecece;
      padding: 1em;
      max-width: 150px;
      box-shadow: 1px 3px 8px 0.1px grey;
      border-radius: .5em
    }
    .logo {
      display: none;
    }
    .logomark {
      display: inline-flex;
    }
    .banner {
      display: none;
    }
    #footer{
      margin-bottom: 8vh;
    }
    header {
      gap: .75em;
      padding-right: 3em;
      padding-left: 3em;
    }

    .header-message {
      max-width: 100%;
      display: none;
    }

    .body-message {
      display: none;
    }

    .body-message-mobile {
      display: block;
      margin: 1em auto;
      border: 1px solid #cecece;
      padding: 1em;
      max-width: 150px;
      box-shadow: 1px 3px 8px 0.1px grey;
      border-radius: .5em
    }

    .logo {
      display: none;
    }

    .logomark {
      display: inline-flex;
    }

    .banner {
      display: none;
    }

    #listIcon, #arrowIcon {
      display: none;
    }

    .ltx_page_main >.ltx_TOC.mobile {
      overflow-y: scroll;
      margin-bottom: 0;
      background-color: #f1f1f1;
      position: fixed;
      width:100%;
      z-index:1;
      padding-top:3em;
      padding-bottom: 1em;
      max-height: 60vh;
      height: auto;
    }
    .ltx_page_main >.ltx_TOC.mobile:not(.show) {

    }

    [data-theme=dark] .ltx_page_main >.ltx_TOC.mobile{
      background-color: #5e5e5e;
    }

    .ltx_toclist{
      margin-top: 2.5rem;
      padding-top: 2rem;
      display: block !important;
    }

    .ltx_page_main > .ltx_page_content{
      padding:1em;
      margin: 3.5em 0 1em 0;
      width: 100%;
    }

    .ltx_page_main{
      padding:0;
      display: inline-block;
    }

    header.mob_header {
      display:flex;
      position:fixed;
      z-index:1000;
    }
    header.desktop_header {
      display:none;
    }

    section{
      scroll-margin-top: 85px;
    }

    .ltx_bibitem {
      scroll-margin-top: 80px; /* equal to the height of your fixed header */
    }

  }
  /* narrow desktop */
  @media only screen and (min-width: 980px) and (max-width: 1180px) {
    .ltx_page_main > .ltx_page_content {
      margin: 6.5em 1em 3.5em 1em;
    }
  }

  /* tablet */
  @media only screen and (min-width: 720px) and (max-width: 980px) {
    .ltx_page_main > .ltx_page_content{
      margin: 6.5em 2em 3.5em 2em;
      padding: 1em;
    }
    .ltx_page_main >.ltx_TOC.active {
      max-width: 15%;
    }
    .ltx_page_main > .ltx_TOC:not(.active) {
      margin-right: -30px;
    }
  }



/* Set Image/math equation width. */
:not(mtext):not(.ltx_flex_cell)>:not(mtext):not(.ltx_flex_cell)>.ltx_img_portrait {
    width: 100%;
}

:not(mtext):not(.ltx_flex_cell)>:not(mtext):not(.ltx_flex_cell)>.ltx_img_square {
  width: 100%;
}<|MERGE_RESOLUTION|>--- conflicted
+++ resolved
@@ -290,55 +290,6 @@
   user-select: none;
 }
 
-<<<<<<< HEAD
-/* tablet */
-@media only screen and (max-width: 980px) and (min-width: 720px) {
-  .ltx_page_main > .ltx_page_content{
-    margin-top: 6.5em !important;
-    padding: 1em 2em;
-  }
-  .ltx_page_main >.ltx_TOC.active {
-    max-width: 15%;
-  }
-}
-
-/*mobile*/
-@media only screen and (max-width: 719px) {
-  header {
-    gap: .75em;
-  }
-  .header-message {
-    max-width:100%;
-    display: none;
-  }
-  .report-container {
-    display: none;
-  }
-  .report-container-mobile {
-    display: block;
-    margin: 1em auto;
-    border: 1px solid #cecece;
-    padding: 1em;
-    max-width: 150px;
-    box-shadow: 1px 3px 8px 0.1px grey;
-    border-radius: .5em
-  }
-  .logo {
-    display: none;
-  }
-  .logomark {
-    display: inline-flex;
-  }
-  .banner {
-    display: none;
-  }
-  #footer{
-    margin-bottom: 8vh;
-  }
-}
-
-=======
->>>>>>> d7e56997
 /*BETA corner banner*/
 body:after {
   content: "beta";
