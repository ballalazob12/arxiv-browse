--- conflicted
+++ resolved
@@ -15,11 +15,7 @@
 
 a:link, a:visited, a:active {
   text-decoration: none;
-<<<<<<< HEAD
-  /*hotfix: font-weight: bold; */
-=======
-  font-weight: normal;
->>>>>>> ff4d38e6
+  font-weight: normal;
 }
 
 a:hover {
@@ -612,11 +608,7 @@
 }
 
 #abs .arxivid a {
-<<<<<<< HEAD
-  /* hotfix: font-weight: bold; */
-=======
-  font-weight: normal;
->>>>>>> ff4d38e6
+  font-weight: normal;
 }
 
 #abs .arxividv {}
