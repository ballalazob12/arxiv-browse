--- conflicted
+++ resolved
@@ -15,11 +15,8 @@
 
 a:link, a:visited, a:active {
   text-decoration: none;
-<<<<<<< HEAD
   /*font-weight: bold;*/
-=======
-  font-weight: normal;
->>>>>>> ff4d38e6
+  font-weight: normal;
 }
 
 a:hover {
@@ -550,11 +547,8 @@
 }
 
 #abs .arxivid a {
-<<<<<<< HEAD
   /*font-weight: bold;*/
-=======
-  font-weight: normal;
->>>>>>> ff4d38e6
+  font-weight: normal;
 }
 
 #abs .arxividv {}
