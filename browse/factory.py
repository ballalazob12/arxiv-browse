--- conflicted
+++ resolved
@@ -1,25 +1,13 @@
 """Application factory for browse service components."""
 from functools import partial
-from typing import Any, Optional, Callable, Dict
+from typing import Any
 from flask import Flask, url_for
-<<<<<<< HEAD
 import jinja2
 
 from browse.util.clickthrough import create_ct_url
 from browse.routes import ui
 from browse.services.database import models
 from browse.services.util.email import generate_show_email_hash
-=======
-from browse.domain.identifier import canonical_url
-from browse.util.clickthrough import create_ct_url
-from browse.util.id_patterns import do_dois_id_urls_to_tags, do_id_to_tags, \
-    do_dois_arxiv_ids_to_tags
-from browse.routes import ui
-from browse.services.database import models
-from browse.services.util.email import generate_show_email_hash
-from browse.filters import line_feed_to_br, tex_to_utf, entity_to_utf, \
-    single_doi_url
->>>>>>> b830c974
 
 from arxiv.base.config import BASE_SERVER
 from arxiv.base import Base
