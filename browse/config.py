"""Flask configuration.

Docstrings are from the `Flask configuration documentation
<http://flask.pocoo.org/docs/0.12/config/>`_.
"""
import os
from secrets import token_hex
import warnings

from datetime import date, datetime, timedelta
from typing import Optional
import logging

from pydantic import BaseSettings, SecretStr, PyObject, AnyHttpUrl

log = logging.getLogger(__name__)


DEFAULT_DB = "sqlite:///../tests/data/browse.db"


class Settings(BaseSettings):
    """Class for settings for arxiv-browse web app."""

    APP_VERSION = "0.3.4"
    """The application version """

    """
    Flask-S3 plugin settings.
    See `<https://flask-s3.readthedocs.io/en/latest/>`_.
    """
    FLASKS3_BUCKET_NAME: str = "some_bucket"
    FLASKS3_CDN_DOMAIN: str = "static.arxiv.org"
    FLASKS3_USE_HTTPS: bool = True
    FLASKS3_FORCE_MIMETYPE: bool = True
    FLASKS3_ACTIVE: bool = False

    # SQLAlchemy configuration
    # For mysql: 'mysql://user:pass@localhost/dbname'
    SQLALCHEMY_DATABASE_URI: str = DEFAULT_DB
    """SQLALCHEMY_DATABASE_URI is pulled from
    BROWSE_SQLALCHEMY_DATABASE_URI. If it is not there the
    SQLALCHEMY_DATABASE_URI is checked. If that is not set, the
    default, the SQLITE test DB is used.
    """

    SQLALCHEMY_TRACK_MODIFICATIONS = False
    SQLALCHEMY_ECHO = False
    SQLALCHEMY_RECORD_QUERIES = False


    SQLALCHEMY_POOL_SIZE: Optional[int] = 10
    """SQLALCHEMY_POOL_SIZE is set from BROWSE_SQLALCHEMY_POOL_SIZE.
    Ignored under sqlite."""

    SQLALCHEMY_MAX_OVERFLOW: Optional[int] = 0
    """SQLALCHEMY_MAX_OVERFLOW is set from BROWSE_SQLALCHEMY_MAX_OVERFLOW.
    Ignored under sqlite."""

    BROWSE_DISABLE_DATABASE: bool = False
    """Disable DB queries even if other SQLAlchemy config are defined
    This, for example, could be used in conjunction with the
    `no-write` runlevel in the legacy infrastructure, which is a case
    where we know the DB is unavailable and thus intentionally bypass
    any DB access."""

    BROWSE_DAILY_STATS_PATH: str = "tests/data/daily_stats"
    """The classic home page uses this file to get the total paper count
    The file contains one line, with key "total_papers" and an integer, e.g.
    total_papers 1456755."""

    BROWSE_SITE_LABEL: str = "arXiv.org"
    BROWSE_SITE_HOST: Optional[str]
    """This is similar to, but decoupled from SERVER_NAME."""

    BROWSE_ANALYTICS_ENABLED: bool = False
    """Enable/disable web analytics."""

    BROWSE_USER_BANNER_ENABLED: bool = False
    """Enable/disable user banner."""
    BROWSE_USER_BANNER_START_DATE: Optional[date]
    """Use a format like YYYY-MM-DD"""
    BROWSE_USER_BANNER_END_DATE: Optional[date]
    """Use a format like YYYY-MM-DD, banner is up till end of day."""

    BROWSE_STATUS_BANNER_ENABLED: bool = False
    """Enable/disable status service banner."""
    BROWSE_STATUS_BANNER_SCRIPT_URL: AnyHttpUrl = \
        "https://code.sorryapp.com/status-bar/4.latest/status-bar.min.js"  # type: ignore
    BROWSE_STATUS_BANNER_SITE_ID: str = "not-set"
    """Enable/disable status service banner."""

    ############################## Services ##############################
    DOCUMENT_LISTING_SERVICE: PyObject = 'browse.services.listing.fs_listing'  # type: ignore
    """What implementation to use for the listing service.

    Accepted values are
    - `browse.services.listing.fs_listing`: Listing from legacy listing files. Needs to
      have DOCUMENT_LISTING_PATH set.
    - `browse.services.listing.db_listing`: Listing from DB. Slow and lacks data for
       before 2010.
    - `browse.services.listing.fake`: A totally fake set of listings for testing.
    """

    DOCUMENT_LISTING_PATH: str = 'tests/data/abs_files/ftp'
    """Path to get listing files from.

    This can start with gs:// to use Google Storage.
    Ex gs://arxiv-production-data//ftp."""


    DOCUMENT_ABSTRACT_SERVICE: PyObject = 'browse.services.documents.fs_docs'  # type: ignore
    """Implementation to use for abstracts.

    Accepted values are:
    - `browse.services.documents.fs_docs`: DocMetadata using .abs files. Used in
       produciton since 2019. If set DOCUMENT_LATEST_VERSIONS_PATH,
       DOCUMENT_ORIGNAL_VERSIONS_PATH and DOCUMENT_CACHE_PATH need to be set.
    - `browose.services.documents.db_docs`: DocMetadata using the database.
    """

    DOCUMENT_LATEST_VERSIONS_PATH: str = "tests/data/abs_files/ftp"
    """Paths to .abs and source files.

        This can start with gs:// to use Google Storage."""
    DOCUMENT_ORIGNAL_VERSIONS_PATH: str = "tests/data/abs_files/orig"
    """Paths to .abs and source files.

        This can start with gs:// to use Google Storage.
    """

    DOCUMENT_CACHE_PATH =  "tests/data/cache"
    """Path to cache directory"""

    PREV_NEXT_SERVICE: PyObject = 'browse.services.prevnext.fsprevnext'  # type: ignore
    """Implementation of the prev/next service used for those features on the abs page.

    Currently the only value is `browse.services.prevnext.fsprevnext` This uses
       DOCUMENT_LATEST_VERSIONS_PATH and DOCUMENT_ORIGNAL_VERSIONS_PATH.
    """


<<<<<<< HEAD
    DISSEMINATION_STORAGE_PREFIX = "tests/data/"
    """Storage prefix to use. Ex gs://arxiv-production-data

    If it is a GS bucket it must be just gs://{BUCKET_NAME} and not have
    any key parts. ex 'gs://arxiv-production-data'

    Use something like `/cache/` for a file system. Use something like
    `./testing/data/` for testing data. Must end with a /
    """

    ######################### End of Services ###########################

    SHOW_EMAIL_SECRET: SecretStr = SecretStr(token_hex(10))
    """Used in linking to /show-email.

    Set to be random by default to avoid leaking in misconfigured apps."""
    CLICKTHROUGH_SECRET: SecretStr = SecretStr(token_hex(10))
    """Used in linking to /ct.

    Set to be random by default to avoid leaking in misconfigured apps."""
    TRACKBACK_SECRET: SecretStr = SecretStr(token_hex(10))
    """Used in linking to trackbacks in /tb pages

    Set to be random by default to avoid leaking in misconfigured apps."""

    # Labs settings
    LABS_ENABLED: bool = True
    """arXiv Labs global enable/disable."""
    LABS_BIBEXPLORER_ENABLED: bool = True
    """arXiv Labs Bibliographic Explorer enable/disable."""
    LABS_CORE_RECOMMENDER_ENABLED: bool = False
    """CORE Recommender enabled/disabled."""

    # Auth settings These set settings of the arxiv-auth package.
    AUTH_SESSION_COOKIE_NAME: str = "ARXIVNG_SESSION_ID"
    AUTH_SESSION_COOKIE_DOMAIN: str = ".arxiv.org"
    AUTH_SESSION_COOKIE_SECURE: bool = True
    AUTH_UPDATED_SESSION_REF = True

    CLASSIC_COOKIE_NAME: str = "tapir_session"
    CLASSIC_PERMANENT_COOKIE_NAME: str = "tapir_permanent"

    CLASSIC_SESSION_HASH: SecretStr = SecretStr(token_hex(10))
    SESSION_DURATION: int = 36000

    URLS = [
        ("ui.login", "/login", os.environ.get("SERVER_NAME", "arxiv.org"))
        # This is a temporary workaround for ARXIVNG-2063
    ]
    """External URLs."""


    ARXIV_BUSINESS_TZ: str = 'US/Eastern'
    """
    Timezone of the arxiv business offices.
    """

    FS_TZ: str = "US/Eastern"
    """
    Timezone of the filesystems used for abs, src and other files.

    This should be stirng that can be used with `zoneinfo.ZoneInfo`.

    If this is at a cloud provider is likley to be "UTC". On Cornell VM's it is
    "US/Eastern".
    """

    """XXXXXXXXXXXXXXX Some flask specific configs XXXXXXXXXXXX"""

    #DEBUG = os.environ.get("DEBUG") == ON
    # Setts werkzeug debugging mode
    # May not work when set from code, so don't try to use it here
    # Set in the env vars

    TESTING: bool = True
    """enable/disable testing mode. Enable testing mode. Exceptions are
    propagated rather than handled by the the app’s error
    handlers. Extensions may also change their behavior to facilitate
    easier testing. You should enable this in your own tests."""

    SECRET_KEY: str = "qwert2345"

    SESSION_COOKIE_NAME: str = "arxiv_browse"

    SESSION_COOKIE_DOMAIN: Optional[str] = None
    """
    the domain for the session cookie. If this is not set, the cookie will be valid
    for all subdomains of SERVER_NAME.
    """

    SESSION_COOKIE_PATH: Optional[str] = None
    """
    the path for the session cookie. If this is not set the cookie will be valid
    for all of APPLICATION_ROOT or if that is not set for '/'.
    """

    SESSION_COOKIE_HTTPONLY: bool = True
    """
    controls if the cookie should be set with the httponly flag. Defaults to True.
    """

    SESSION_COOKIE_SECURE: bool = True
    """
    controls if the cookie should be set with the secure flag. Defaults to False.
    """

    PERMANENT_SESSION_LIFETIME: int = 3600
    """
    the lifetime of a permanent session as datetime.timedelta object. Starting with
    Flask 0.8 this can also be an integer representing seconds.
    """

    SESSION_REFRESH_EACH_REQUEST: bool = True
    """
    this flag controls how permanent sessions are refreshed. If set to True (which
    is the default) then the cookie is refreshed each request which automatically
    bumps the lifetime. If set to False a set-cookie header is only sent if the
    session is modified. Non permanent sessions are not affected by this.
    """

    USE_X_SENDFILE: bool = False
    """enable/disable x-sendfile"""

    LOGGER_NAME: str = "browse"
    """the name of the logger"""

    LOGGER_HANDLER_POLICY: str = "always"
    """
    the policy of the default logging handler. The default is 'always' which means
    that the default logging handler is always active. 'debug' will only activate
    logging in debug mode, 'production' will only log in production and 'never'
    disables it entirely.
    """

    SERVER_NAME: Optional[str] = None
    """
    the name and port number of the server. Required for subdomain support (e.g.:
    'myapp.dev:5000') Note that localhost does not support subdomains so setting
    this to "localhost" does not help. Setting a SERVER_NAME also by default
    enables URL generation without a request context but with an application
    context.

    If this is set and the Host header of a request does not match the SERVER_NAME,
    then Flask will respond with a 404. Test with
    curl http://127.0.0.1:5000/ -sv -H "Host: subdomain.arxiv.org"
    """

    APPLICATION_ROOT: Optional[str] = None
    """
    If the application does not occupy a whole domain or subdomain this can be set
    to the path where the application is configured to live. This is for session
    cookie as path value. If domains are used, this should be None.
    """

    MAX_CONTENT_LENGTH: Optional[int] = None
    """
    If set to a value in bytes, Flask will reject incoming requests with a content
    length greater than this by returning a 413 status code.
    """

    SEND_FILE_MAX_AGE_DEFAULT: int = 43200
    """
    Default cache control max age to use with send_static_file() (the default
    static file handler) and send_file(), as datetime.timedelta or as seconds.
    Override this value on a per-file basis using the get_send_file_max_age() hook
    on Flask or Blueprint, respectively. Defaults to 43200 (12 hours).
    """

    TRAP_HTTP_EXCEPTIONS: bool = True
    """
    If this is set to True Flask will not execute the error handlers of HTTP
    exceptions but instead treat the exception like any other and bubble it through
    the exception stack. This is helpful for hairy debugging situations where you
    have to find out where an HTTP exception is coming from.
    """

    TRAP_BAD_REQUEST_ERRORS: bool = True
    """
    Werkzeug's internal data structures that deal with request specific data will
    raise special key errors that are also bad request exceptions. Likewise many
    operations can implicitly fail with a BadRequest exception for consistency.
    Since it’s nice for debugging to know why exactly it failed this flag can be
    used to debug those situations. If this config is set to True you will get a
    regular traceback instead.
    """

    PREFERRED_URL_SCHEME: str = "http"
    """
    The URL scheme that should be used for URL generation if no URL scheme is
    available. This defaults to http.
    """

    JSON_AS_ASCII: bool = True
    """
    By default Flask serialize object to ascii-encoded JSON. If this is set to
    False Flask will not encode to ASCII and output strings as-is and return
    unicode strings. jsonify will automatically encode it in utf-8 then for
    transport for instance.
    """

    JSON_SORT_KEYS: bool = True
    """
    By default Flask will serialize JSON objects in a way that the keys are
    ordered. This is done in order to ensure that independent of the hash seed of
    the dictionary the return value will be consistent to not trash external HTTP
    caches. You can override the default behavior by changing this variable.
    This is not recommended but might give you a performance improvement on the
    cost of cacheability.
    """

    JSONIFY_PRETTYPRINT_REGULAR: bool = True
    """
    If this is set to True (the default) jsonify responses will be pretty printed
    if they are not requested by an XMLHttpRequest object (controlled by the
    X-Requested-With header).
    """

    JSONIFY_MIMETYPE: str = "application/json"
    """MIME type used for jsonify responses."""

    TEMPLATES_AUTO_RELOAD: Optional[bool] = None
    """
    Whether to check for modifications of the template source and reload it
    automatically. By default the value is None which means that Flask checks
    original file only in debug mode.
    """

    EXPLAIN_TEMPLATE_LOADING: bool = False
    """
    If this is enabled then every attempt to load a template will write an info
    message to the logger explaining the attempts to locate the template. This can
    be useful to figure out why templates cannot be found or wrong templates appear
    to be loaded.
    """

    class Config:
        """Additional pydantic config of these settings."""

        fields = {
            'SQLALCHEMY_DATABASE_URI': {
                'env': ['BROWSE_SQLALCHEMY_DATABASE_URI', 'CLASSIC_DATABASE_URI']
            }
        }

    def check(self) -> None:
        """A check and fix up of a settings object."""
        if 'sqlite' in self.SQLALCHEMY_DATABASE_URI:
            log.warning(f"using SQLite DB at {self.SQLALCHEMY_DATABASE_URI}")
            self.SQLALCHEMY_MAX_OVERFLOW = None
            self.SQLALCHEMY_POOL_SIZE = None

        if (os.environ.get("FLASK_ENV", False) == "production"
                and "sqlite" in self.SQLALCHEMY_DATABASE_URI):
            warnings.warn(
                "Using sqlite in BROWSE_SQLALCHEMY_DATABASE_URI in production environment"
            )

        if self.BROWSE_USER_BANNER_ENABLED:
            if not self.BROWSE_USER_BANNER_START_DATE:
                log.warning(
                    "BROWSE_USER_BANNER_ENABLED is set but there is no valid BROWSE_USER_BANNER_START_DATE")

            if not self.BROWSE_USER_BANNER_END_DATE:
                log.warning(
                    "BROWSE_USER_BANNER_ENABLED is set but there is no valid BROWSE_USER_BANNER_END_DATE")

        if self.DOCUMENT_ORIGNAL_VERSIONS_PATH.startswith("gs://") and \
           self.DOCUMENT_LATEST_VERSIONS_PATH.startswith("gs://"):
           self.FS_TZ = "UTC"
           log.warning("Switching FS_TZ to UTC since DOCUMENT_LATEST_VERSIONS_PATH "
                       "and DOCUMENT_ORIGNAL_VERSIONS_PATH are Google Storage")

        if self.DOCUMENT_LATEST_VERSIONS_PATH != self.DOCUMENT_LISTING_PATH:
            log.warning("Unexpected: latest abs at {self.DOCUMENT_LATEST_VERSIONS_PATH} "
                        "but listings at {self.DOCUMENT_LISTING_PATH}")



        
settings = Settings()
=======
BROWSE_DAILY_STATS_PATH = os.environ.get(
    "BROWSE_DAILY_STATS_PATH", "tests/data/daily_stats"
)
"""The classic home page uses this file to get the total paper count
The file contains one line, with key "total_papers" and an integer, e.g.
total_papers 1456755."""

BROWSE_DISABLE_DATABASE = os.environ.get("BROWSE_DISABLE_DATABASE", False)
"""Disable DB queries even if other SQLAlchemy config are defined
This, for example, could be used in conjunction with the `no-write` runlevel
in the legacy infrastructure, which is a case where we know the DB is
unavailable and thus intentionally bypass any DB access."""

BROWSE_SITE_LABEL = os.environ.get("BROWSE_SITE_LABEL", "arXiv.org")
BROWSE_SITE_HOST = os.environ.get("BROWSE_SITE_HOST", None)
"""This is similar to, but decoupled from SERVER_NAME."""

BROWSE_ANALYTICS_ENABLED = bool(int(os.environ.get("BROWSE_ANALYTICS_ENABLED", "0")))
"""Enable/disable web analytics, ie: Pendo, Piwik, geoip."""

BROWSE_STATUS_BANNER_SCRIPT_URL = os.environ.get(
    "BROWSE_STATUS_BANNER_SCRIPT_URL",
    "https://code.sorryapp.com/status-bar/4.latest/status-bar.min.js",
)

BROWSE_STATUS_BANNER_SITE_ID = os.environ.get("BROWSE_STATUS_BANNER_SITE_ID", "foo")
"""Enable/disable status service banner."""

DOCUMENT_LATEST_VERSIONS_PATH = os.environ.get(
    "DOCUMENT_LATEST_VERSIONS_PATH", "tests/data/abs_files/ftp"
)
"""Paths to .abs and source files."""

DOCUMENT_ORIGNAL_VERSIONS_PATH = os.environ.get(
    "DOCUMENT_ORIGNAL_VERSIONS_PATH", "tests/data/abs_files/orig"
)
"""Paths to .abs and source files."""

DOCUMENT_CACHE_PATH = os.environ.get("DOCUMENT_CACHE_PATH", "tests/data/cache")
"""Path to cache directory"""

SHOW_EMAIL_SECRET = os.environ.get("SHOW_EMAIL_SECRET", "foo")
"""Used in linking to /show-email."""

CLICKTHROUGH_SECRET = os.environ.get("CLICKTHROUGH_SECRET", "bar")
"""Used in linking to /ct."""

TRACKBACK_SECRET = os.environ.get("TRACKBACK_SECRET", "baz")
"""Used in linking to trackbacks in /tb pages."""

LABS_ENABLED = bool(int(os.environ.get("LABS_ENABLED", "1")))
"""arXiv Labs global enable/disable."""

LABS_BIBEXPLORER_ENABLED = bool(int(os.environ.get("LABS_BIBEXPLORER_ENABLED", "1")))
"""arXiv Labs Bibliographic Explorer enable/disable."""

LABS_CORE_RECOMMENDER_ENABLED = bool(int(os.environ.get('LABS_CORE_RECOMMENDER_ENABLED', "0")))
"""CORE Recommender enabled/disabled."""

# Auth settings
AUTH_SESSION_COOKIE_NAME = "ARXIVNG_SESSION_ID"
AUTH_SESSION_COOKIE_DOMAIN = os.environ.get("AUTH_SESSION_COOKIE_DOMAIN", ".arxiv.org")
AUTH_SESSION_COOKIE_SECURE = bool(
    int(os.environ.get("AUTH_SESSION_COOKIE_SECURE", "1"))
)
AUTH_UPDATED_SESSION_REF = True

CLASSIC_COOKIE_NAME = os.environ.get("CLASSIC_COOKIE_NAME", "tapir_session")
CLASSIC_PERMANENT_COOKIE_NAME = os.environ.get(
    "CLASSIC_PERMANENT_COOKIE_NAME", "tapir_permanent"
)
CLASSIC_TRACKING_COOKIE = os.environ.get("CLASSIC_TRACKING_COOKIE", "browser")
CLASSIC_DATABASE_URI = os.environ.get(
    "CLASSIC_DATABASE_URI",
    os.environ.get("BROWSE_SQLALCHEMY_DATABASE_URI", default=None),
)
"""If not set, legacy database integrations for auth will not be available."""


CLASSIC_SESSION_HASH = os.environ.get("CLASSIC_SESSION_HASH", "foosecret")
SESSION_DURATION = os.environ.get("SESSION_DURATION", "36000")

URLS = [
    ("ui.login", "/login", os.environ.get("SERVER_NAME", "arxiv.org"))
    # This is a temporary workaround for ARXIVNG-2063
]
"""External URLs."""

TEMPLATES_AUTO_RELOAD = os.environ.get("TEMPLATES_AUTO_RELOAD") == ON
"""Enable template auto reload in flask"""
>>>>>>> 12c4b8c4
<|MERGE_RESOLUTION|>--- conflicted
+++ resolved
@@ -73,22 +73,8 @@
     BROWSE_SITE_HOST: Optional[str]
     """This is similar to, but decoupled from SERVER_NAME."""
 
-    BROWSE_ANALYTICS_ENABLED: bool = False
-    """Enable/disable web analytics."""
-
-    BROWSE_USER_BANNER_ENABLED: bool = False
-    """Enable/disable user banner."""
-    BROWSE_USER_BANNER_START_DATE: Optional[date]
-    """Use a format like YYYY-MM-DD"""
-    BROWSE_USER_BANNER_END_DATE: Optional[date]
-    """Use a format like YYYY-MM-DD, banner is up till end of day."""
-
-    BROWSE_STATUS_BANNER_ENABLED: bool = False
-    """Enable/disable status service banner."""
-    BROWSE_STATUS_BANNER_SCRIPT_URL: AnyHttpUrl = \
-        "https://code.sorryapp.com/status-bar/4.latest/status-bar.min.js"  # type: ignore
-    BROWSE_STATUS_BANNER_SITE_ID: str = "not-set"
-    """Enable/disable status service banner."""
+    BROWSE_ANALYTICS_ENABLED = bool(int(os.environ.get("BROWSE_ANALYTICS_ENABLED", "0")))
+    """Enable/disable web analytics, ie: Pendo, Piwik, geoip."""
 
     ############################## Services ##############################
     DOCUMENT_LISTING_SERVICE: PyObject = 'browse.services.listing.fs_listing'  # type: ignore
@@ -140,7 +126,6 @@
     """
 
 
-<<<<<<< HEAD
     DISSEMINATION_STORAGE_PREFIX = "tests/data/"
     """Storage prefix to use. Ex gs://arxiv-production-data
 
@@ -221,6 +206,9 @@
     handlers. Extensions may also change their behavior to facilitate
     easier testing. You should enable this in your own tests."""
 
+    TEMPLATES_AUTO_RELOAD: bool = False
+    """Enable template auto reload in flask"""
+
     SECRET_KEY: str = "qwert2345"
 
     SESSION_COOKIE_NAME: str = "arxiv_browse"
@@ -398,15 +386,6 @@
                 "Using sqlite in BROWSE_SQLALCHEMY_DATABASE_URI in production environment"
             )
 
-        if self.BROWSE_USER_BANNER_ENABLED:
-            if not self.BROWSE_USER_BANNER_START_DATE:
-                log.warning(
-                    "BROWSE_USER_BANNER_ENABLED is set but there is no valid BROWSE_USER_BANNER_START_DATE")
-
-            if not self.BROWSE_USER_BANNER_END_DATE:
-                log.warning(
-                    "BROWSE_USER_BANNER_ENABLED is set but there is no valid BROWSE_USER_BANNER_END_DATE")
-
         if self.DOCUMENT_ORIGNAL_VERSIONS_PATH.startswith("gs://") and \
            self.DOCUMENT_LATEST_VERSIONS_PATH.startswith("gs://"):
            self.FS_TZ = "UTC"
@@ -419,97 +398,4 @@
 
 
 
-        
-settings = Settings()
-=======
-BROWSE_DAILY_STATS_PATH = os.environ.get(
-    "BROWSE_DAILY_STATS_PATH", "tests/data/daily_stats"
-)
-"""The classic home page uses this file to get the total paper count
-The file contains one line, with key "total_papers" and an integer, e.g.
-total_papers 1456755."""
-
-BROWSE_DISABLE_DATABASE = os.environ.get("BROWSE_DISABLE_DATABASE", False)
-"""Disable DB queries even if other SQLAlchemy config are defined
-This, for example, could be used in conjunction with the `no-write` runlevel
-in the legacy infrastructure, which is a case where we know the DB is
-unavailable and thus intentionally bypass any DB access."""
-
-BROWSE_SITE_LABEL = os.environ.get("BROWSE_SITE_LABEL", "arXiv.org")
-BROWSE_SITE_HOST = os.environ.get("BROWSE_SITE_HOST", None)
-"""This is similar to, but decoupled from SERVER_NAME."""
-
-BROWSE_ANALYTICS_ENABLED = bool(int(os.environ.get("BROWSE_ANALYTICS_ENABLED", "0")))
-"""Enable/disable web analytics, ie: Pendo, Piwik, geoip."""
-
-BROWSE_STATUS_BANNER_SCRIPT_URL = os.environ.get(
-    "BROWSE_STATUS_BANNER_SCRIPT_URL",
-    "https://code.sorryapp.com/status-bar/4.latest/status-bar.min.js",
-)
-
-BROWSE_STATUS_BANNER_SITE_ID = os.environ.get("BROWSE_STATUS_BANNER_SITE_ID", "foo")
-"""Enable/disable status service banner."""
-
-DOCUMENT_LATEST_VERSIONS_PATH = os.environ.get(
-    "DOCUMENT_LATEST_VERSIONS_PATH", "tests/data/abs_files/ftp"
-)
-"""Paths to .abs and source files."""
-
-DOCUMENT_ORIGNAL_VERSIONS_PATH = os.environ.get(
-    "DOCUMENT_ORIGNAL_VERSIONS_PATH", "tests/data/abs_files/orig"
-)
-"""Paths to .abs and source files."""
-
-DOCUMENT_CACHE_PATH = os.environ.get("DOCUMENT_CACHE_PATH", "tests/data/cache")
-"""Path to cache directory"""
-
-SHOW_EMAIL_SECRET = os.environ.get("SHOW_EMAIL_SECRET", "foo")
-"""Used in linking to /show-email."""
-
-CLICKTHROUGH_SECRET = os.environ.get("CLICKTHROUGH_SECRET", "bar")
-"""Used in linking to /ct."""
-
-TRACKBACK_SECRET = os.environ.get("TRACKBACK_SECRET", "baz")
-"""Used in linking to trackbacks in /tb pages."""
-
-LABS_ENABLED = bool(int(os.environ.get("LABS_ENABLED", "1")))
-"""arXiv Labs global enable/disable."""
-
-LABS_BIBEXPLORER_ENABLED = bool(int(os.environ.get("LABS_BIBEXPLORER_ENABLED", "1")))
-"""arXiv Labs Bibliographic Explorer enable/disable."""
-
-LABS_CORE_RECOMMENDER_ENABLED = bool(int(os.environ.get('LABS_CORE_RECOMMENDER_ENABLED', "0")))
-"""CORE Recommender enabled/disabled."""
-
-# Auth settings
-AUTH_SESSION_COOKIE_NAME = "ARXIVNG_SESSION_ID"
-AUTH_SESSION_COOKIE_DOMAIN = os.environ.get("AUTH_SESSION_COOKIE_DOMAIN", ".arxiv.org")
-AUTH_SESSION_COOKIE_SECURE = bool(
-    int(os.environ.get("AUTH_SESSION_COOKIE_SECURE", "1"))
-)
-AUTH_UPDATED_SESSION_REF = True
-
-CLASSIC_COOKIE_NAME = os.environ.get("CLASSIC_COOKIE_NAME", "tapir_session")
-CLASSIC_PERMANENT_COOKIE_NAME = os.environ.get(
-    "CLASSIC_PERMANENT_COOKIE_NAME", "tapir_permanent"
-)
-CLASSIC_TRACKING_COOKIE = os.environ.get("CLASSIC_TRACKING_COOKIE", "browser")
-CLASSIC_DATABASE_URI = os.environ.get(
-    "CLASSIC_DATABASE_URI",
-    os.environ.get("BROWSE_SQLALCHEMY_DATABASE_URI", default=None),
-)
-"""If not set, legacy database integrations for auth will not be available."""
-
-
-CLASSIC_SESSION_HASH = os.environ.get("CLASSIC_SESSION_HASH", "foosecret")
-SESSION_DURATION = os.environ.get("SESSION_DURATION", "36000")
-
-URLS = [
-    ("ui.login", "/login", os.environ.get("SERVER_NAME", "arxiv.org"))
-    # This is a temporary workaround for ARXIVNG-2063
-]
-"""External URLs."""
-
-TEMPLATES_AUTO_RELOAD = os.environ.get("TEMPLATES_AUTO_RELOAD") == ON
-"""Enable template auto reload in flask"""
->>>>>>> 12c4b8c4
+settings = Settings()