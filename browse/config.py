--- conflicted
+++ resolved
@@ -204,7 +204,6 @@
 
 # SQLAlchemy configuration
 # For mysql: 'mysql://user:pass@localhost/dbname'
-<<<<<<< HEAD
 SQLALCHEMY_DATABASE_URI = os.environ.get('BROWSE_SQLALCHEMY_DATABASE_URI',
                                          os.environ.get('SQLALCHEMY_DATABASE_URI',
                                                         'sqlite:///../tests/data/browse.db'))
@@ -217,12 +216,10 @@
 SQLITE test DB is used.
 """
 
-=======
-SQLALCHEMY_DATABASE_URI = os.environ.get(
-    'BROWSE_SQLALCHEMY_DATABASE_URI', 'sqlite:///../tests/data/browse.db')
-if 'sqlite' in SQLALCHEMY_DATABASE_URI:
-    warnings.warn("Using sqlite in BROWSE_SQLALCHEMY_DATABASE_URI")
->>>>>>> decdab6f
+if os.environ.get('FLASK_ENV', False) == 'production' \
+   and 'sqlite' in SQLALCHEMY_DATABASE_URI:
+    warnings.warn("Using sqlite in BROWSE_SQLALCHEMY_DATABASE_URI in production environment")
+
 SQLALCHEMY_TRACK_MODIFICATIONS = False
 SQLALCHEMY_ECHO = False
 SQLALCHEMY_RECORD_QUERIES = False
@@ -254,14 +251,11 @@
 in the legacy infrastructure, which is a case where we know the DB is
 unavailable and thus intentionally bypass any DB access."""
 
-<<<<<<< HEAD
-=======
+
 BROWSE_SITE_LABEL = os.environ.get('BROWSE_SITE_LABEL', 'arXiv.org')
 BROWSE_SITE_HOST = os.environ.get('BROWSE_SITE_HOST', None)
 """This is similar to, but decoupled from SERVER_NAME."""
 
-# Enable/disable Piwik (Matomo) web analytics
->>>>>>> decdab6f
 BROWSE_PIWIK_ENABLED = os.environ.get('BROWSE_PIWIK_ENABLED', False)
 """Enable/disable Piwik (Matomo) web analytics"""
 
@@ -290,12 +284,8 @@
 TRACKBACK_SECRET = os.environ.get('TRACKBACK_SECRET', 'baz')
 """Used in linking to trackbacks in /tb pages."""
 
-<<<<<<< HEAD
 LABS_BIBEXPLORER_ENABLED = os.environ.get('LABS_BIBEXPLORER_ENABLED', True)
 """arXiv Labs bibex enabled/disabled."""
-=======
-# arXiv Labs options
-LABS_BIBEXPLORER_ENABLED = os.environ.get('LABS_BIBEXPLORER_ENABLED', True)
 
 # Auth settings
 AUTH_SESSION_COOKIE_NAME = 'ARXIVNG_SESSION_ID'
@@ -323,5 +313,4 @@
 SESSION_DURATION = os.environ.get(
     'SESSION_DURATION',
     '36000'
-)
->>>>>>> decdab6f
+)