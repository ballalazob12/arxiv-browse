"""Provides the user interfaces for browse."""
import re
from datetime import datetime
from typing import Any, Callable, Dict, Mapping, Tuple, Union
from http import HTTPStatus as status
import bcrypt
import geoip2.database
from arxiv import taxonomy
from arxiv.base import logging
from arxiv.base.urls.clickthrough import is_hash_valid
from flask import (
    Blueprint,
    Response,
    current_app,
    make_response,
    redirect,
    render_template,
    request,
    session,
    url_for,
)
from werkzeug.exceptions import BadRequest, InternalServerError, NotFound

from browse.config import settings
from browse.controllers import (
    abs_page,
    archive_page,
    home_page,
    list_page,
    prevnext,
    stats_page,
    tb_page,
)
<<<<<<< HEAD
from browse.controllers.bibtexcite import bibtex_citation
from browse.controllers.cookies import cookies_to_set, get_cookies_page
from browse.controllers.year import year_page
from browse.exceptions import AbsNotFound
from browse.services.database import get_institution
from browse.config import settings
=======
from browse.controllers.openurl_cookie import make_openurl_cookie, get_openurl_page
from browse.controllers.cookies import get_cookies_page, cookies_to_set
from browse.exceptions import AbsNotFound
from browse.services.database import get_institution
from browse.controllers.year import year_page
from browse.controllers.bibtexcite import bibtex_citation
from browse.controllers.author import get_a_page
>>>>>>> e5128f04

logger = logging.getLogger(__name__)
geoip_reader = None

blueprint = Blueprint("browse", __name__, url_prefix="/")


@blueprint.record_once
def load_global_data(_) -> None: # type: ignore
    """Load global data."""
    if settings.BROWSE_ANALYTICS_ENABLED:
        global geoip_reader
        try:
            geoip_reader = geoip2.database.Reader("data/GeoLite2-City.mmdb")
        except Exception as ex:
            logger.error("problem loading geoip database: %s", ex)


@blueprint.app_context_processor
def inject_now() -> Dict:
    """Inject current datetime into request context."""
    return dict(request_datetime=datetime.now())


@blueprint.before_request
def before_request() -> None:
    """ Get geo data and institutional affiliation from ip address. """
    if settings.BROWSE_ANALYTICS_ENABLED:
        global geoip_reader
        try:
            if geoip_reader:
                # For new db or new session vars, can force a re-check by incrementing 'geoip.version'.
                geoip_version = "1"
                if (
                    "geoip.version" not in session
                    or session["geoip.version"] != geoip_version
                ):
                    session["geoip.version"] = geoip_version
                    # https://geoip2.readthedocs.io/en/latest/
                    response = geoip_reader.city(request.remote_addr or '')
                    if response:
                        if response.continent:
                            session["continent"] = {
                                "code": response.continent.code,
                                "name": response.continent.names["en"],
                            }
                        if response.country and response.country.iso_code:
                            session["country"] = response.country.iso_code
                        if (
                            response.subdivisions
                            and response.subdivisions.most_specific
                            and response.subdivisions.most_specific.iso_code
                        ):
                            session[
                                "subnational"
                            ] = response.subdivisions.most_specific.iso_code
                        if response.city and response.city.name:
                            session["city"] = response.city.name
        # except AddressNotFoundError as ex:
        #    logger.debug('problem getting match on IP: %s', ex)
        except ValueError as ex:
            logger.debug("problem with IP address format: %s", ex)
        except Exception as ex:
            logger.debug("problem using geoip: %s", ex)

        try:
            if "hashed_user_id" not in session:
                if hasattr(request, "auth") and hasattr(request.auth, "user"):
                    user_id = str(request.auth.user.user_id).encode("utf-8")
                    salt = bcrypt.gensalt()
                    tmp = bcrypt.hashpw(user_id, salt)
                    hashed_user_id = str(tmp, "utf-8")
                    session["hashed_user_id"] = hashed_user_id
        except Exception as ex:
            logger.debug("problem creating hashed_user_id: %s", ex)


@blueprint.after_request
def apply_response_headers(response: Response) -> Response:
    """Apply response headers to all responses."""
    """Prevent UI redress attacks."""
    response.headers["Content-Security-Policy"] = "frame-ancestors 'none'"
    response.headers["X-Frame-Options"] = "SAMEORIGIN"

    return response


@blueprint.route("index", methods=["GET"])
@blueprint.route("/", methods=["GET"])
def home() -> Response:
    """Home page view."""
    response, code, headers = home_page.get_home_page()
    if code == status.OK:
        return render_template("home/home.html", **response), code, headers  # type: ignore

    raise InternalServerError("Unexpected error")


@blueprint.route("abs", methods=["GET"])
def bare_abs() -> Any:
    """Check several legacy request parameters."""
    if request.args:
        if "id" in request.args:
            return abstract(request.args["id"])
        elif "archive" in request.args and "papernum" in request.args:
            return abstract(f"{request.args['archive']}/{request.args['papernum']}")
        else:
            for param in request.args:
                # singleton case, where the parameter is the value
                # e.g. /abs?<archive>/\d{7}
                if not request.args[param] and re.match(
                    r"^[a-z\-]+(\.[A-Z]{2})?\/\d{7}$", param
                ):
                    return abstract(param)

    """Return abs-specific 404."""
    raise AbsNotFound


@blueprint.route("abs/", methods=["GET"], defaults={"arxiv_id": ""})
@blueprint.route("abs/<path:arxiv_id>", methods=["GET"])
def abstract(arxiv_id: str) -> Any:
    """Abstract (abs) page view."""
    response, code, headers = abs_page.get_abs_page(arxiv_id)

    if code == status.OK:
        if request.args and "fmt" in request.args and request.args["fmt"] == "txt":
            return Response(response["abs_meta"].raw_safe, mimetype="text/plain")
        return render_template("abs/abs.html", **response), code, headers
    elif code == status.MOVED_PERMANENTLY:
        return redirect(headers["Location"], code=code)
    elif code == status.NOT_MODIFIED:
        return "", code, headers

    raise InternalServerError("Unexpected error")


@blueprint.route("category_taxonomy", methods=["GET"])
def category_taxonomy() -> Any:
    """Display the arXiv category taxonomy."""
    response = {
        "groups": taxonomy.definitions.GROUPS,
        "archives": taxonomy.definitions.ARCHIVES_ACTIVE,
        "categories": taxonomy.definitions.CATEGORIES_ACTIVE,
    }
    return (
        render_template("category_taxonomy.html", **response),
        status.OK,
        None,
    )

@blueprint.route("institutional_banner", methods=["GET"])
def institutional_banner() -> Any:
    try:
        result = get_institution(request.remote_addr)
        if result:
            return (result, status.OK)
        else:
            return ("{}", status.OK)
    except Exception as ex:
        return ("", status.INTERNAL_SERVER_ERROR)

@blueprint.route("tb/", defaults={"arxiv_id": ""}, methods=["GET"])
@blueprint.route("tb/<path:arxiv_id>", methods=["GET"])
def tb(arxiv_id: str) -> Response:
    """Get trackbacks associated with an article."""
    response, code, headers = tb_page.get_tb_page(arxiv_id)

    if code == status.OK:
        return render_template("tb/tb.html", **response), code, headers  # type: ignore
    elif code == status.MOVED_PERMANENTLY:
        return redirect(headers["Location"], code=code)  # type: ignore
    raise InternalServerError("Unexpected error")


@blueprint.route("tb/recent", methods=["GET", "POST"])
def tb_recent() -> Response:
    """Get the recent trackbacks that have been posted across the site."""
    response, code, headers = tb_page.get_recent_tb_page(request.form)

    if code == status.OK:
        return render_template("tb/recent.html", **response), code, headers  # type: ignore
    raise InternalServerError("Unexpected error")


@blueprint.route(
    "tb/redirect/",
    methods=["GET"],
    defaults={"trackback_id": "", "hashed_document_id": ""},
)
@blueprint.route(
    "tb/redirect/<string:trackback_id>/<string:hashed_document_id>", methods=["GET"]
)
def tb_redirect(trackback_id: str, hashed_document_id: str) -> Response:
    """Get the trackback redirect link."""
    response, code, headers = tb_page.get_tb_redirect(trackback_id, hashed_document_id)
    if code == status.MOVED_PERMANENTLY:
        return redirect(headers["Location"], code=code)  # type: ignore
    raise InternalServerError("Unexpected error")


@blueprint.route("prevnext", methods=["GET", "POST"])
def previous_next() -> Tuple[Dict[str, Any], int, Dict[str, Any]]:
    """Previous/Next navigation used on /abs page."""
    return prevnext.get_prevnext(
        request.args.get("id", default=""),
        request.args.get("function", default=""),
        request.args.get("context", default=""),
    )


@blueprint.route("trackback/", methods=["GET"], defaults={"arxiv_id": ""})
@blueprint.route("trackback/<path:arxiv_id>", methods=["GET", "POST"])
def trackback(arxiv_id: str) -> Union[str, Response]:
    """Route to define new trackbacks for papers."""
    raise InternalServerError(f"Not Yet Implemented {arxiv_id}")


@blueprint.route("ct")
def clickthrough() -> Response:
    """Generate redirect for clickthrough links."""
    if 'url' in request.args and 'v' in request.args:
        if is_hash_valid(settings.CLICKTHROUGH_SECRET.get_secret_value(),
                         request.args.get('url'),
                         request.args.get('v')):
            return redirect(request.args.get('url'))  # type: ignore
        else:
            raise BadRequest("Bad click-through redirect")

    raise NotFound


@blueprint.route(
    "list", defaults={"context": "", "subcontext": ""}, methods=["GET", "POST"], strict_slashes=False
)
@blueprint.route("list/<context>/<subcontext>", methods=["GET", "POST"])
def list_articles(context: str, subcontext: str) -> Response:
    """
    List articles by context, month etc.

    Context might be a context or an archive; Subcontext should be
    'recent', 'new' or a string of format YYMM.
    """
    response, code, headers = list_page.get_listing(context, subcontext)
    if code == status.OK:
        # TODO if it is a HEAD request we don't want to render the template
        return render_template(response["template"], **response), code, headers  # type: ignore
    elif code == status.MOVED_PERMANENTLY:
        return redirect(headers["Location"], code=code)  # type: ignore
    elif code == status.NOT_MODIFIED:
        return "", code, headers  # type: ignore
    return response, code, headers  # type: ignore


@blueprint.route("stats/main", methods=["GET"])
def main() -> Response:
    """Display the stats main page."""
    response, code, headers = stats_page.get_main_stats_page()
    return render_template("stats/main.html", **response), code, headers  # type: ignore



@blueprint.route("stats/today", methods=["GET"])
def stats_today() -> Response:
    """Display statistics about today or a day."""
    if request.args and "date" in request.args:
        date = str(request.args["date"])
    else:
        date = None
    [response, code, headers] = stats_page.get_hourly_stats_page(current_app.config["ARXIV_BUSINESS_TZ"], date)
    return render_template("stats/today.html", **response), code, headers  # type: ignore


@blueprint.route("stats/<string:command>", methods=["GET"])
def stats(command: str) -> Response:
    """Display various statistics about the service."""
    params: Dict = {}
    if request.args and "date" in request.args:
        params["requested_date_str"] = str(request.args["date"])

    getters: Mapping[str, Mapping[str, Union[Callable, Union[Dict, Mapping]]]] = {
        "monthly_submissions": {
            "func": stats_page.get_monthly_submissions_page,
            "params": {},
        },
        "monthly_downloads": {
            "func": stats_page.get_monthly_downloads_page,
            "params": {},
        },
    }
    csv_getters: Mapping[str, Mapping[str, Union[Callable, Union[Dict, Mapping]]]] = {
        "get_hourly": {"func": stats_page.get_hourly_stats_csv, "params": params},
        "get_monthly_downloads": {
            "func": stats_page.get_download_stats_csv,
            "params": {},
        },
        "get_monthly_submissions": {
            "func": stats_page.get_submission_stats_csv,
            "params": {},
        },
    }
    if not command:
        raise NotFound
    if command in csv_getters:
        csv_getter_params: Mapping = csv_getters[command]["params"]  # type: ignore
        [response, code, headers] = csv_getters[command]["func"](  # type: ignore
            **csv_getter_params
        )
        if code == status.OK:
            return response["csv"], code, headers  # type: ignore
    elif command in getters:
        getter_params: Mapping = getters[command]["params"]  # type: ignore
        [response, code, headers] = getters[command]["func"](**getter_params)  # type: ignore
        if code == status.OK:
            return render_template(f"stats/{command}.html", **response), code, headers  # type: ignore
    else:
        raise NotFound
    raise InternalServerError("Unexpected error")


@blueprint.route("show-email/<path:show_email_hash>/<path:arxiv_id>")
def show_email(show_email_hash: str, arxiv_id: str) -> Response:
    """Show the email for the submitter for an article."""
    raise InternalServerError(f"Not Yet Implemented{show_email_hash} {arxiv_id}")


# Maybe auth protected URL in arxiv-browse?
# ('will the auth service allow paths not defined in it's
#  repo to be protected?')
@blueprint.route("auth/show-endorsers/<path:arxiv_id>")
def show_endorsers(arxiv_id: str) -> Response:
    """Show endorsers for an article."""
    raise InternalServerError(f"Not yet implemented {arxiv_id}")


@blueprint.route("refs/<path:arxiv_id>")
def refs(arxiv_id: str) -> Response:
    """Show the references for an article."""
    raise InternalServerError(f"Not yet implemented {arxiv_id}")


@blueprint.route("cits/<path:arxiv_id>")
def cits(arxiv_id: str) -> Response:
    """Show the citations for an artcile."""
    raise InternalServerError(f"Not yet implemented {arxiv_id}")


@blueprint.route("form")
def form(arxiv_id: str) -> Response:
    """Old form interface to lists of articles."""
    raise InternalServerError(f"Not yet implemented {arxiv_id}")


@blueprint.route("archive/", defaults={"archive": None})
@blueprint.route("archive/<archive>", strict_slashes=False)
def archive(archive: str):  # type: ignore
    """Landing page for an archive."""
    response, code, headers = archive_page.get_archive(archive)
    if code == status.OK or code == status.NOT_FOUND:
        return render_template(response["template"], **response), code, headers
    elif code == status.MOVED_PERMANENTLY:
        return redirect(headers["Location"], code=code)
    elif code == status.NOT_MODIFIED:
        return "", code, headers
    return response, code, headers


@blueprint.route("archive/<archive>/<junk>", strict_slashes=False)
def archive_with_extra(archive: str, junk: str):  # type: ignore
    """
    Archive page with extra, 301 redirect to just the archive.

    This handles some odd URLs that have ended up in search engines.
    See also ARXIVOPS-2119.
    """
    return redirect(url_for("browse.archive", archive=archive), code=301)


@blueprint.route("year/<archive>")
@blueprint.route("year/<archive>/")
def year_default(archive: str):  # type: ignore
    """Year's stats for an archive."""
    response, code, headers = year_page(archive, None)
    if code == status.TEMPORARY_REDIRECT:
        return "", code, headers
    return render_template("year.html", **response), code, headers


@blueprint.route("year/<archive>/<int:year>/")
@blueprint.route("year/<archive>/<int:year>")
def year(archive: str, year: int):  # type: ignore
    """Year's stats for an archive."""
    response, code, headers = year_page(archive, year)
    if code == status.TEMPORARY_REDIRECT:
        return "", code, headers
    return render_template("year.html", **response), code, headers


@blueprint.route("cookies", defaults={"set": ""})
@blueprint.route("cookies/<set>", methods=["POST", "GET"])
def cookies(set):  # type: ignore
    """Cookies landing page and setter."""
    is_debug = request.args.get("debug", None) is not None
    if request.method == "POST":
        debug = {"debug": "1"} if is_debug else {}
        resp = redirect(url_for("browse.cookies", **debug)) # type: ignore
        for ctoset in cookies_to_set(request):
            resp.set_cookie(**ctoset) # type: ignore
        return resp
    response, code, headers = get_cookies_page(is_debug)
    return render_template("cookies.html", **response), code, headers


@blueprint.route('bibtex/<path:arxiv_id>', methods=['GET'])
def bibtex(arxiv_id: str):  # type: ignore
    """BibTeX for a paper."""
    return bibtex_citation(arxiv_id)

<<<<<<< HEAD

SAFE_HELP = re.compile(r"[a-zA-Z0-9.-/]*")


@blueprint.route("help")
@blueprint.route("help/<path:help_path>")
def help_redirect(help_path: str="") -> Response:
    """Redirect to help"""
    if not help_path:
        return make_response("", 301, {"Location": url_for("help")})
    if SAFE_HELP.fullmatch(help_path):
        return make_response("", 301, {"Location": url_for("help") + '/' + help_path})

    raise BadRequest()

@blueprint.route("robots.txt")
def robots_txt() -> Response:
    """Robots.txt endpoint."""
    #This is intended for browse.arxiv.org before this code is at arxiv.org
    return make_response("User-agent: * \nDisallow: /", 200)
=======
@blueprint.route('openurl-cookie', methods=['GET', 'POST'])
def openurl_cookie ():
    if request.method == 'POST':
        resp = redirect(url_for('browse.openurl_cookie'))
        resp.set_cookie(**make_openurl_cookie())
        return resp
    response, code, headers = get_openurl_page()
    return render_template('openurl_cookies.html', **response), code, headers

@blueprint.route('a/<id>.<any("html", "json", "atom", "atom2"):ext>', methods=['GET'])
@blueprint.route('a/<id>', defaults={'ext': None}, methods=['GET'])
def a (id: str, ext: str):
    if ext is None and '.' in id:
        raise BadRequest
    response, code, headers = get_a_page(id, ext)
    return render_template('list/author.html', **response), code, headers
    
>>>>>>> e5128f04
<|MERGE_RESOLUTION|>--- conflicted
+++ resolved
@@ -31,14 +31,6 @@
     stats_page,
     tb_page,
 )
-<<<<<<< HEAD
-from browse.controllers.bibtexcite import bibtex_citation
-from browse.controllers.cookies import cookies_to_set, get_cookies_page
-from browse.controllers.year import year_page
-from browse.exceptions import AbsNotFound
-from browse.services.database import get_institution
-from browse.config import settings
-=======
 from browse.controllers.openurl_cookie import make_openurl_cookie, get_openurl_page
 from browse.controllers.cookies import get_cookies_page, cookies_to_set
 from browse.exceptions import AbsNotFound
@@ -46,7 +38,6 @@
 from browse.controllers.year import year_page
 from browse.controllers.bibtexcite import bibtex_citation
 from browse.controllers.author import get_a_page
->>>>>>> e5128f04
 
 logger = logging.getLogger(__name__)
 geoip_reader = None
@@ -465,7 +456,6 @@
     """BibTeX for a paper."""
     return bibtex_citation(arxiv_id)
 
-<<<<<<< HEAD
 
 SAFE_HELP = re.compile(r"[a-zA-Z0-9.-/]*")
 
@@ -486,7 +476,6 @@
     """Robots.txt endpoint."""
     #This is intended for browse.arxiv.org before this code is at arxiv.org
     return make_response("User-agent: * \nDisallow: /", 200)
-=======
 @blueprint.route('openurl-cookie', methods=['GET', 'POST'])
 def openurl_cookie ():
     if request.method == 'POST':
@@ -503,5 +492,4 @@
         raise BadRequest
     response, code, headers = get_a_page(id, ext)
     return render_template('list/author.html', **response), code, headers
-    
->>>>>>> e5128f04
+    