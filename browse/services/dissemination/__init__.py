"""Service to get PDF and other disseminations of an item."""
from typing import Optional

from browse.config import settings
from browse.domain.fileformat import (FileFormat, docx, dvigz, htmlgz, odf,
                                      pdf, ps, psgz, targz)
from browse.domain.metadata import DocMetadata
from browse.services.documents import get_doc_service
from google.cloud import storage

<<<<<<< HEAD
from .article_store import ArticleStore
from .fileobj import FileObj
from .object_store import ObjectStore
from .object_store_gs import GsObjectStore
from .object_store_local import LocalObjectStore
=======
from browse.services.documents import get_doc_service
from browse.services.object_store import ObjectStore
from browse.services.object_store.object_store_gs import GsObjectStore
from browse.services.object_store.object_store_local import LocalObjectStore

from .article_store import ArticleStore
from .source_store import SourceStore
>>>>>>> 9e421a6d

_article_store: ArticleStore = None  # type: ignore
# This works because it is thread safe and not bound to the app context.

_object_store: ObjectStore = None  # type: ignore
# This works because it is thread safe and not bound to the app context.


def get_article_store() -> "ArticleStore":
    """Gets the `ArticleStore` service.

    This returns PDF and other formats of the article."""
    global _article_store
    if _article_store is None:
        _article_store = ArticleStore(
            get_doc_service(),
            _get_object_store())

    return _article_store


def _get_object_store() -> ObjectStore:
    """Gets the object store."""
    global _object_store
    if _object_store is not None:
        return _object_store

    if not settings.DISSEMINATION_STORAGE_PREFIX.startswith("gs://"):
        _object_store = LocalObjectStore(settings.DISSEMINATION_STORAGE_PREFIX)
    else:
        gs_client = storage.Client()
        bname = settings.DISSEMINATION_STORAGE_PREFIX.replace('gs://','')
        bucket = gs_client.bucket(bname)
        _object_store = GsObjectStore(bucket)

    return _object_store<|MERGE_RESOLUTION|>--- conflicted
+++ resolved
@@ -8,13 +8,6 @@
 from browse.services.documents import get_doc_service
 from google.cloud import storage
 
-<<<<<<< HEAD
-from .article_store import ArticleStore
-from .fileobj import FileObj
-from .object_store import ObjectStore
-from .object_store_gs import GsObjectStore
-from .object_store_local import LocalObjectStore
-=======
 from browse.services.documents import get_doc_service
 from browse.services.object_store import ObjectStore
 from browse.services.object_store.object_store_gs import GsObjectStore
@@ -22,7 +15,6 @@
 
 from .article_store import ArticleStore
 from .source_store import SourceStore
->>>>>>> 9e421a6d
 
 _article_store: ArticleStore = None  # type: ignore
 # This works because it is thread safe and not bound to the app context.
