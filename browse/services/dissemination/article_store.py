--- conflicted
+++ resolved
@@ -19,17 +19,10 @@
     AbsDeletedException, AbsNotFoundException, AbsVersionNotFoundException)
 from browse.services.documents.base_documents import DocMetadataService
 from browse.services.documents.config.deleted_papers import DELETED_PAPERS
-<<<<<<< HEAD
 from arxiv.files.object_store import ObjectStore, GsObjectStore
 from arxiv.formats import (
     formats_from_source_file_name, formats_from_source_flag)
 from arxiv.files.key_patterns import (abs_path_current_parent,
-=======
-from browse.services.object_store.object_store_gs import GsObjectStore
-from browse.services.documents.format_codes import (
-    formats_from_source_file_name, formats_from_source_flag, get_all_formats)
-from browse.services.key_patterns import (abs_path_current_parent,
->>>>>>> 85dbd9a3
                                           abs_path_orig_parent,
                                           current_pdf_path, previous_pdf_path,
                                           ps_cache_pdf_path,
