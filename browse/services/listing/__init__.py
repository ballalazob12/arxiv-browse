--- conflicted
+++ resolved
@@ -4,97 +4,12 @@
 from browse.services.listing.base_listing import ListingService
 
 
-<<<<<<< HEAD
-Why month granularity? The legacy listing files have only month
-granularity for when a paper was announced. In the future there might
-be better date granularity for new papers.
-"""
-
-from typing import Any, Optional, cast
-
-from flask import g
-
-from browse.domain.listing import (
-    ListingCountResponse,
-    ListingResponse,
-    NewResponse,
-)
-
-from . import fake_listings
-
-
-class ListingService:
-    """Class for arXiv document listings."""
-
-    @classmethod
-    def version(cls) -> str:
-        """Version."""
-        return "0.2"
-
-    def list_articles_by_year(self,
-                              archiveOrCategory: str,
-                              year: int,
-                              skip: int,
-                              show: int,
-                              if_modified_since: Optional[str] = None) -> ListingResponse:
-        """Get listing items for a whole year.
-
-        if_modified_since is the if_modified_since header value passed by the web client
-        It should be in RFC 1123 format.
-        """
-        raise NotImplementedError
-
-    def list_articles_by_month(self,
-                               archiveOrCategory: str,
-                               year: int,
-                               month: int,
-                               skip: int,
-                               show: int,
-                               if_modified_since: Optional[str] = None) -> ListingResponse:
-        """Get listings for a month.
-
-        if_modified_since is the if_modified_since header value passed by the web client
-        It should be in RFC 1123 format.
-        """
-        raise NotImplementedError
-
-    def list_new_articles(self,
-                          archiveOrCategory: str,
-                          skip: int,
-                          show: int,
-                          if_modified_since: Optional[str] = None) -> NewResponse:
-        """Gets listings for the most recent announcement/publish.
-
-        if_modified_since is the if_modified_since header value passed by the web client
-        It should be in RFC 1123 format.
-        """
-        raise NotImplementedError
-
-    def list_pastweek_articles(self,
-                               archiveOrCategory: str,
-                               skip: int,
-                               show: int,
-                               if_modified_since: Optional[str] = None) -> ListingResponse:
-        """Gets listings for the 5 most recent announcement/publish.
-
-        if_modified_since is the if_modified_since header value passed by the web client
-        It should be in RFC 1123 format.
-        """
-        raise NotImplementedError
-
-    def monthly_counts(self,
-                       archive: str,
-                       year: int) -> ListingCountResponse:
-        """Gets monthly listing counts for the year."""
-        raise NotImplementedError
-=======
 def get_listing_service() -> ListingService:
     """Get the listing service configured for the app context."""
     from browse.config import settings
     from flask import g
     if 'listing_service' not in g:
         g.listing_service = settings.DOCUMENT_LISTING_SERVICE(settings, g)  # pylint disable:E1102
->>>>>>> 397c4708
 
     return cast(ListingService, g.listing_service)
 
@@ -104,13 +19,6 @@
     from .fake_listings import FakeListingFilesService
     return FakeListingFilesService()
 
-<<<<<<< HEAD
-    There is probably a better way to do this.
-    """
-    if 'listing_service' not in g:
-        g.listing_service = fake_listings.FakeListingFilesService()
-=======
->>>>>>> 397c4708
 
 def db_listing(settings: Any, _: Any) -> ListingService:
     """Factory function for DB backed listing service."""
