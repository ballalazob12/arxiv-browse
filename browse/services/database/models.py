"""arXiv browse database models."""
<<<<<<< HEAD

=======
import re
>>>>>>> 397c4708
import hashlib
import re
from datetime import datetime
from typing import Optional

from arxiv.base.globals import get_application_config
from dateutil.tz import gettz, tzutc
from flask_sqlalchemy import SQLAlchemy
from sqlalchemy import (
    BigInteger,
    Column,
    Date,
    DateTime,
    Enum,
    ForeignKey,
    ForeignKeyConstraint,
    Index,
    Integer,
    SmallInteger,
    String,
    Table,
    Text,
    text,
)
from sqlalchemy.orm import relationship
from validators import url as is_valid_url
from werkzeug.local import LocalProxy


db: SQLAlchemy = SQLAlchemy()

app_config = get_application_config()
tz = gettz(app_config.get("ARXIV_BUSINESS_TZ", "US/Eastern"))
tb_secret = app_config.get("TRACKBACK_SECRET", "baz")
metadata = db.metadata


class Document(db.Model):
    """Model for documents stored as part of the arXiv repository."""

    __tablename__ = "arXiv_documents"

    document_id = Column(Integer, primary_key=True)
    paper_id = Column(
        String(20), nullable=False, unique=True, server_default=text("''")
    )
    title = Column(String(255), nullable=False, index=True, server_default=text("''"))
    authors = Column(Text)
    submitter_email = Column(
        String(64), nullable=False, index=True, server_default=text("''")
    )
    submitter_id = Column(ForeignKey("tapir_users.user_id"), index=True)
    dated = Column(Integer, nullable=False, index=True, server_default=text("'0'"))
    primary_subject_class = Column(String(16))
    created = Column(DateTime)
    submitter = relationship("User")

    trackback_ping = relationship(
        "TrackbackPing",
        primaryjoin="foreign(TrackbackPing.document_id)==Document.document_id",
    )


class License(db.Model):
    """Model for arXiv licenses."""

    __tablename__ = "arXiv_licenses"

    name = Column(String(255), primary_key=True)
    label = Column(String(255))
    active = Column(Integer, server_default=text("'1'"))
    note = Column(String(400))
    sequence = Column(Integer)


class Metadata(db.Model):
    """Model for arXiv document metadata."""

    __tablename__ = "arXiv_metadata"
    __table_args__ = (Index("pidv", "paper_id", "version", unique=True),)

    metadata_id = Column(Integer, primary_key=True)
    document_id = Column(
        ForeignKey(
            "arXiv_documents.document_id", ondelete="CASCADE", onupdate="CASCADE"
        ),
        nullable=False,
        index=True,
        server_default=text("'0'"),
    )
    paper_id = Column(String(64), nullable=False)
    created = Column(DateTime)
    updated = Column(DateTime)
    submitter_id = Column(ForeignKey("tapir_users.user_id"), index=True)
    submitter_name = Column(String(64), nullable=False)
    submitter_email = Column(String(64), nullable=False)
    source_size = Column(Integer)
    source_format = Column(String(12))
    source_flags = Column(String(12))
    title = Column(Text)
    authors = Column(Text)
    abs_categories = Column(String(255))
    comments = Column(Text)
    proxy = Column(String(255))
    report_num = Column(Text)
    msc_class = Column(String(255))
    acm_class = Column(String(255))
    journal_ref = Column(Text)
    doi = Column(String(255))
    abstract = Column(Text)
    license = Column(ForeignKey("arXiv_licenses.name"), index=True)
    version = Column(Integer, nullable=False, server_default=text("'1'"))
    modtime = Column(Integer)
    is_current = Column(Integer, server_default=text("'1'"))
    is_withdrawn = Column(Integer, nullable=False, server_default=text("'0'"))

    document = relationship("Document")
    arXiv_license = relationship("License")
    submitter = relationship("User")


class DataciteDois(db.Model):
    """Model for arXiv DataCite DOIs."""

    __tablename__ = "arXiv_datacite_dois"
    __table_args__ = (Index("account", "account", "paper_id"),)

    doi = Column(String(255), primary_key=True)
    account = Column(Enum("test", "prod"))
    metadata_id = Column(
        ForeignKey("arXiv_metadata.metadata_id"), nullable=False, index=True
    )
    paper_id = Column(String(64), nullable=False, unique=True)
    created = Column(DateTime, server_default=text("CURRENT_TIMESTAMP"))
    updated = Column(DateTime, server_default=text("CURRENT_TIMESTAMP"))

    metadata_ = relationship("Metadata")


class MemberInstitution(db.Model):
    """Primary model for arXiv member insitution data."""

    __tablename__ = "Subscription_UniversalInstitution"

    resolver_URL = Column(String(255))
    name = Column(String(255), nullable=False, index=True)
    label = Column(String(255))
    id = Column(Integer, primary_key=True)
    alt_text = Column(String(255))
    link_icon = Column(String(255))
    note = Column(String(255))


class MemberInstitutionContact(db.Model):
    """Model for arXiv member institution contact information."""

    __tablename__ = "Subscription_UniversalInstitutionContact"

    email = Column(String(255))
    sid = Column(
        ForeignKey("Subscription_UniversalInstitution.id", ondelete="CASCADE"),
        nullable=False,
        index=True,
    )
    active = Column(Integer, server_default=text("'0'"))
    contact_name = Column(String(255))
    id = Column(Integer, primary_key=True)
    phone = Column(String(255))
    note = Column(String(2048))

    Subscription_UniversalInstitution = relationship("MemberInstitution")


class MemberInstitutionIP(db.Model):
    """Model for arXiv member insitution IP address ranges and exclusions."""

    __tablename__ = "Subscription_UniversalInstitutionIP"
    __table_args__ = (Index("ip", "start", "end"),)

    sid = Column(
        ForeignKey("Subscription_UniversalInstitution.id", ondelete="CASCADE"),
        nullable=False,
        index=True,
    )
    id = Column(Integer, primary_key=True)
    exclude = Column(Integer, server_default=text("'0'"))
    end = Column(BigInteger, nullable=False, index=True)
    start = Column(BigInteger, nullable=False, index=True)

    Subscription_UniversalInstitution = relationship("MemberInstitution")


class SciencewisePing(db.Model):
    """Model for ScienceWISE (trackback) pings."""

    __tablename__ = "arXiv_sciencewise_pings"

    paper_id_v = Column(String(32), primary_key=True)
    updated = Column(DateTime)


class User(db.Model):
    """Model for legacy user data."""

    __tablename__ = "tapir_users"

    # This handles the fact that first_name and last_name are set to utf8 in this table.
    # It sets the whole table to utf8 but hopefully that isn't a problem.
    __table_args__ = {'mysql_engine':'InnoDB', 'mysql_charset':'utf8','mysql_collate':'utf8_unicode_ci'}

    user_id = Column(Integer, primary_key=True)
    first_name = Column(String(50), index=True)
    last_name = Column(String(50), index=True)
    suffix_name = Column(String(50))
    share_first_name = Column(Integer, nullable=False, server_default=text("'1'"))
    share_last_name = Column(Integer, nullable=False, server_default=text("'1'"))
    email = Column(String(255), nullable=False, unique=True, server_default=text("''"))
    share_email = Column(Integer, nullable=False, server_default=text("'8'"))
    email_bouncing = Column(Integer, nullable=False, server_default=text("'0'"))
    policy_class = Column(
        ForeignKey("tapir_policy_classes.class_id"),
        nullable=False,
        index=True,
        server_default=text("'0'"),
    )
    joined_date = Column(
        Integer, nullable=False, index=True, server_default=text("'0'")
    )
    joined_ip_num = Column(String(16), index=True)
    joined_remote_host = Column(String(255), nullable=False, server_default=text("''"))
    flag_internal = Column(
        Integer, nullable=False, index=True, server_default=text("'0'")
    )
    flag_edit_users = Column(
        Integer, nullable=False, index=True, server_default=text("'0'")
    )
    flag_edit_system = Column(Integer, nullable=False, server_default=text("'0'"))
    flag_email_verified = Column(Integer, nullable=False, server_default=text("'0'"))
    flag_approved = Column(
        Integer, nullable=False, index=True, server_default=text("'1'")
    )
    flag_deleted = Column(
        Integer, nullable=False, index=True, server_default=text("'0'")
    )
    flag_banned = Column(
        Integer, nullable=False, index=True, server_default=text("'0'")
    )
    flag_wants_email = Column(Integer, nullable=False, server_default=text("'0'"))
    flag_html_email = Column(Integer, nullable=False, server_default=text("'0'"))
    tracking_cookie = Column(
        String(255), nullable=False, index=True, server_default=text("''")
    )
    flag_allow_tex_produced = Column(
<<<<<<< HEAD
        Integer, nullable=False, server_default=text("'0'")
    )

    tapir_policy_class = relationship("UserPolicyClass")
=======
        Integer, nullable=False, server_default=text("'0'"))
    flag_can_lock = Column(Integer,
                           nullable=False, server_default=text("'0'"))
    tapir_policy_class = relationship('UserPolicyClass')
>>>>>>> 397c4708



class Nickname(db.Model):
    __tablename__ = 'tapir_nicknames'
    __table_args__ = (
        Index('user_id', 'user_id', 'user_seq', unique=True),
    )
  
    nick_id = Column(Integer, primary_key=True)
    nickname = Column(String(20), nullable=False, unique=True, server_default=text("''"))
    user_id = Column(ForeignKey('tapir_users.user_id'), nullable=False, server_default=text("'0'"))
    user_seq = Column(Integer, nullable=False, server_default=text("'0'"))
    flag_valid = Column(Integer, nullable=False, index=True, server_default=text("'0'"))
    role = Column(Integer, nullable=False, index=True, server_default=text("'0'"))
    policy = Column(Integer, nullable=False, index=True, server_default=text("'0'"))
    flag_primary = Column(Integer, nullable=False, server_default=text("'0'"))

    user = relationship('User')

    
class UserPolicyClass(db.Model):
    """Model for the legacy user policy class."""

    __tablename__ = "tapir_policy_classes"

    class_id = Column(SmallInteger, primary_key=True)
    name = Column(String(64), nullable=False, server_default=text("''"))
    description = Column(Text, nullable=False)
    password_storage = Column(Integer, nullable=False, server_default=text("'0'"))
    recovery_policy = Column(Integer, nullable=False, server_default=text("'0'"))
    permanent_login = Column(Integer, nullable=False, server_default=text("'0'"))


class TrackbackPing(db.Model):
    """Primary model for arXiv trackback data."""

    __tablename__ = "arXiv_trackback_pings"

    trackback_id = Column(Integer, primary_key=True)
    document_id = Column(Integer, index=True)
    title = Column(String(255), nullable=False, server_default=text("''"))
    excerpt = Column(String(255), nullable=False, server_default=text("''"))
    url = Column(String(255), nullable=False, index=True, server_default=text("''"))
    blog_name = Column(String(255), nullable=False, server_default=text("''"))
    remote_host = Column(String(255), nullable=False, server_default=text("''"))
    remote_addr = Column(String(16), nullable=False, server_default=text("''"))
    posted_date = Column(
        Integer, nullable=False, index=True, server_default=text("'0'")
    )
    is_stale = Column(Integer, nullable=False, server_default=text("'0'"))
    approved_by_user = Column(Integer, nullable=False, server_default=text("'0'"))
    approved_time = Column(Integer, nullable=False, server_default=text("'0'"))
    status = Column(
        Enum("pending", "pending2", "accepted", "rejected", "spam"),
        nullable=False,
        index=True,
        server_default=text("'pending'"),
    )
    site_id = Column(Integer)

    document = relationship(
        "Document",
        primaryjoin="foreign(Document.document_id)==TrackbackPing.document_id",
    )

    @property
    def posted_datetime(self) -> DateTime:
        """Get posted_date as UTC datetime."""
        dt = datetime.fromtimestamp(self.posted_date, tz=tz)
        return dt.astimezone(tz=tzutc())

    @property
    def display_url(self) -> str:
        """Get the URL without the protocol, for display."""
        return str(re.sub(r"^[a-z]+:\/\/", "", self.url.strip(), flags=re.IGNORECASE,))

    @property
    def has_valid_url(self) -> bool:
        """Determine whether the trackback URL is valid."""
        return bool(is_valid_url(self.url, public=False))

    @property
    def hashed_document_id(self) -> str:
        """Get the hashed document_id."""
        s = f"{self.document_id}{self.trackback_id}{tb_secret}"
        return hashlib.md5(s.encode()).hexdigest()[0:9]


class TrackbackSite(db.Model):
    """Model for sites that submit trackbacks to arXiv."""

    __tablename__ = "arXiv_trackback_sites"

    pattern = Column(String(255), nullable=False, index=True, server_default=text("''"))
    site_id = Column(Integer, primary_key=True)
    action = Column(
        Enum("neutral", "accept", "reject", "spam"),
        nullable=False,
        server_default=text("'neutral'"),
    )


class DBLP(db.Model):
    """Primary model for the DBLP Computer Science Bibliography data."""

    __tablename__ = "arXiv_dblp"

    document_id = Column(
        ForeignKey("arXiv_documents.document_id"),
        primary_key=True,
        server_default=text("'0'"),
    )
    url = Column(String(80))


class DBLPAuthor(db.Model):
    """Model for DBLP author name."""

    __tablename__ = "arXiv_dblp_authors"

    author_id = Column(Integer, primary_key=True, unique=True)
    name = Column(String(40), unique=True)


class DBLPDocumentAuthor(db.Model):
    """Model for the DBLP document to author mapping with ordering."""

    __tablename__ = "arXiv_dblp_document_authors"

    document_id = Column(
        ForeignKey("arXiv_documents.document_id"),
        primary_key=True,
        nullable=False,
        index=True,
    )
    author_id = Column(
        ForeignKey("arXiv_dblp_authors.author_id"),
        primary_key=True,
        nullable=False,
        index=True,
        server_default=text("'0'"),
    )
    position = Column(Integer, nullable=False, server_default=text("'0'"))

    author = relationship("DBLPAuthor")
    document = relationship("Document")


class Category(db.Model):
    """Model for category in taxonomy."""

    __tablename__ = "arXiv_categories"

    archive = Column(
        ForeignKey("arXiv_archives.archive_id"),
        primary_key=True,
        nullable=False,
        server_default=text("''"),
    )
    subject_class = Column(
        String(16), primary_key=True, nullable=False, server_default=text("''")
    )
    definitive = Column(Integer, nullable=False, server_default=text("'0'"))
    active = Column(Integer, nullable=False, server_default=text("'0'"))
    category_name = Column(String(255))
    endorse_all = Column(
        Enum("y", "n", "d"), nullable=False, server_default=text("'d'")
    )
    endorse_email = Column(
        Enum("y", "n", "d"), nullable=False, server_default=text("'d'")
    )
    papers_to_endorse = Column(SmallInteger, nullable=False, server_default=text("'0'"))
    endorsement_domain = Column(
        ForeignKey("arXiv_endorsement_domains.endorsement_domain"), index=True
    )

    arXiv_archive = relationship("Archive")
    arXiv_endorsement_domain = relationship("EndorsementDomain")


class Archive(db.Model):
    """Model for archive in taxonomy."""

    __tablename__ = "arXiv_archives"

    archive_id = Column(String(16), primary_key=True, server_default=text("''"))
    in_group = Column(
        ForeignKey("arXiv_groups.group_id"),
        nullable=False,
        index=True,
        server_default=text("''"),
    )
    archive_name = Column(String(255), nullable=False, server_default=text("''"))
    start_date = Column(String(4), nullable=False, server_default=text("''"))
    end_date = Column(String(4), nullable=False, server_default=text("''"))
    subdivided = Column(Integer, nullable=False, server_default=text("'0'"))

    arXiv_group = relationship("Group")


class Group(db.Model):
    """Model for group in taxonomy."""

    __tablename__ = "arXiv_groups"

    group_id = Column(String(16), primary_key=True, server_default=text("''"))
    group_name = Column(String(255), nullable=False, server_default=text("''"))
    start_year = Column(String(4), nullable=False, server_default=text("''"))


class EndorsementDomain(db.Model):
    """Model for endorsement domain."""

    __tablename__ = "arXiv_endorsement_domains"

    endorsement_domain = Column(String(32), primary_key=True, server_default=text("''"))
    endorse_all = Column(Enum("y", "n"), nullable=False, server_default=text("'n'"))
    mods_endorse_all = Column(
        Enum("y", "n"), nullable=False, server_default=text("'n'")
    )
    endorse_email = Column(Enum("y", "n"), nullable=False, server_default=text("'y'"))
    papers_to_endorse = Column(SmallInteger, nullable=False, server_default=text("'4'"))


in_category = Table(
    "arXiv_in_category",
    metadata,
    Column(
        "document_id",
        ForeignKey("arXiv_documents.document_id"),
        nullable=False,
        index=True,
        server_default=text("'0'"),
    ),
    Column("archive", String(16), nullable=False, server_default=text("''")),
    Column("subject_class", String(16), nullable=False, server_default=text("''")),
    Column("is_primary", Integer, nullable=False, server_default=text("'0'")),
    ForeignKeyConstraint(
        ["archive", "subject_class"],
        ["arXiv_categories.archive", "arXiv_categories.subject_class"],
    ),
    Index("archive", "archive", "subject_class", "document_id", unique=True),
    Index("arXiv_in_category_mp", "archive", "subject_class"),
)


class StatsMonthlyDownload(db.Model):
    """Model for monthly article download statistics."""

    __tablename__ = "arXiv_stats_monthly_downloads"

    ym = Column(Date, primary_key=True)
    downloads = Column(Integer, nullable=False)


class StatsMonthlySubmission(db.Model):
    """Model for monthly submission statistics."""

    __tablename__ = "arXiv_stats_monthly_submissions"

<<<<<<< HEAD
    ym = Column(Date, primary_key=True, server_default=text("'0000-00-00'"))
=======
    ym = Column(Date, primary_key=True
                #,server_default=text("'0000-00-00'") # does not work in sqlite
                )
>>>>>>> 397c4708
    num_submissions = Column(SmallInteger, nullable=False)
    historical_delta = Column(Integer, nullable=False, server_default=text("'0'"))


stats_hourly = Table(
    "arXiv_stats_hourly",
    metadata,
    Column("ymd", Date, nullable=False, index=True),
    Column("hour", Integer, nullable=False, index=True),
    Column("node_num", Integer, nullable=False, index=True),
    Column("access_type", String(1), nullable=False, index=True),
    Column("connections", Integer, nullable=False),
)


class CategoryDef(db.Model):
    __tablename__ = 'arXiv_category_def'
    __table_args__ = (
        ForeignKeyConstraint(['archive', 'subject_class'], ['arXiv_categories.archive', 'arXiv_categories.subject_class']),
        Index('cat_def_fk', 'archive', 'subject_class')
    )

    category = Column(String(32), primary_key=True)
    name = Column(String(255))
    active = Column(Integer, server_default=text("'1'"))
    archive = Column(String(16), nullable=False, server_default=text("''"))
    subject_class = Column(String(16), nullable=False, server_default=text("''"))

    arXiv_categories = relationship('Category')

    
class DocumentCategory(db.Model):
    __tablename__ = 'arXiv_document_category'

    document_id = Column(ForeignKey('arXiv_documents.document_id', ondelete='CASCADE'),
                         primary_key=True, nullable=False, index=True,
                         server_default=text("'0'"))
    category = Column(ForeignKey('arXiv_category_def.category'), primary_key=True,
                      nullable=False, index=True)
    is_primary = Column(Integer, nullable=False, server_default=text("'0'"))

    document = relationship('Document')


class NextMail(db.Model):
    """Model for mailings from publish"""
    __tablename__ = 'arXiv_next_mail'
    __table_args__ = (
        Index('arXiv_next_mail_idx_document_id_version', 'document_id', 'version'),
    )
    next_mail_id = Column(Integer, primary_key=True)
    submission_id = Column(Integer, nullable=False)
    document_id = Column(Integer, nullable=False, index=True, server_default=text("'0'"))
    paper_id = Column(String(20))
    version = Column(Integer, nullable=False, server_default=text("'1'"))
    type = Column(String(255), nullable=False, server_default=text("'new'"))
    extra = Column(String(255))
    mail_id = Column(String(6))
    is_written = Column(Integer, nullable=False, server_default=text("'0'"))
    document = relationship('Document',
                            primaryjoin='Document.document_id == NextMail.document_id',
                            foreign_keys='Document.document_id')

    arxiv_metadata = relationship('Metadata',
                                  primaryjoin='and_ (Metadata.paper_id == NextMail.paper_id, Metadata.version == NextMail.version)',
                                  foreign_keys='Metadata.paper_id, Metadata.version')


class AdminLog(db.Model):
    __tablename__ = 'arXiv_admin_log'

    id = Column(Integer(), primary_key=True)
    logtime = Column(String(24))
    created = Column(DateTime, nullable=False,
                     # Only works on mysql:
                     #server_default=text("CURRENT_TIMESTAMP ON UPDATE CURRENT_TIMESTAMP")
                     )
    paper_id = Column(String(20), index=True)
    username = Column(String(20), index=True)
    host = Column(String(64))
    program = Column(String(20))
    command = Column(String(20), index=True)
    logtext = Column(Text)
    document_id = Column(Integer())
    submission_id = Column(Integer(), index=True)
    notify = Column(Integer(), server_default=text("'0'"))



def init_app(app: Optional[LocalProxy]) -> None:
    """Set configuration defaults and attach session to the application."""
    db.init_app(app)<|MERGE_RESOLUTION|>--- conflicted
+++ resolved
@@ -1,9 +1,5 @@
 """arXiv browse database models."""
-<<<<<<< HEAD
-
-=======
-import re
->>>>>>> 397c4708
+
 import hashlib
 import re
 from datetime import datetime
@@ -257,17 +253,10 @@
         String(255), nullable=False, index=True, server_default=text("''")
     )
     flag_allow_tex_produced = Column(
-<<<<<<< HEAD
-        Integer, nullable=False, server_default=text("'0'")
-    )
-
-    tapir_policy_class = relationship("UserPolicyClass")
-=======
         Integer, nullable=False, server_default=text("'0'"))
     flag_can_lock = Column(Integer,
                            nullable=False, server_default=text("'0'"))
     tapir_policy_class = relationship('UserPolicyClass')
->>>>>>> 397c4708
 
 
 
@@ -529,13 +518,9 @@
 
     __tablename__ = "arXiv_stats_monthly_submissions"
 
-<<<<<<< HEAD
-    ym = Column(Date, primary_key=True, server_default=text("'0000-00-00'"))
-=======
     ym = Column(Date, primary_key=True
                 #,server_default=text("'0000-00-00'") # does not work in sqlite
                 )
->>>>>>> 397c4708
     num_submissions = Column(SmallInteger, nullable=False)
     historical_delta = Column(Integer, nullable=False, server_default=text("'0'"))
 
