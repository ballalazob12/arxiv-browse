--- conflicted
+++ resolved
@@ -3,7 +3,6 @@
 
 import ipaddress
 from datetime import date, datetime
-<<<<<<< HEAD
 from logging import Logger
 from typing import Any, Callable, List, Mapping, Optional, Tuple
 
@@ -12,13 +11,6 @@
 from dateutil.tz import gettz, tzutc
 from sqlalchemy import asc, desc, not_
 from sqlalchemy.exc import DBAPIError, OperationalError
-=======
-from dateutil.tz import tzutc, gettz
-from typing import Mapping, List, Optional, Any, Callable, Tuple
-from sqlalchemy import not_, desc, asc
-from sqlalchemy.orm import scoped_session
-from sqlalchemy.sql import func
->>>>>>> e5128f04
 from sqlalchemy.orm import Query
 from sqlalchemy.orm.exc import NoResultFound
 from sqlalchemy.sql import func
@@ -34,20 +26,15 @@
     MemberInstitutionIP,
     SciencewisePing,
     StatsMonthlyDownload,
-<<<<<<< HEAD
     StatsMonthlySubmission,
     TrackbackPing,
-    db,
-    in_category,
-    stats_hourly,
-)
-
-=======
-    DataciteDois,
     DBLaTeXMLDocuments,
     OrcidIds,
     AuthorIds,
     User,
+    db,
+    in_category,
+    stats_hourly,
     paper_owners
 )
 from browse.services.database.models import in_category, stats_hourly
@@ -55,7 +42,6 @@
 from browse.domain.listing import ListingItem
 from arxiv.base import logging
 from logging import Logger
->>>>>>> e5128f04
 
 logger = logging.getLogger(__name__)
 app_config = get_application_config()
@@ -474,7 +460,6 @@
     )
     return row.doi if row else None
 
-<<<<<<< HEAD
 
 def service_status()->List[str]:
     try:
@@ -487,7 +472,7 @@
         return [f"service.database: Problem with DB: {ex}"]
 
     return []
-=======
+
 @db_handle_error(logger=logger, default_return_val=None) #TODO: Change Default Value
 def get_latexml_status_for_document (paper_id: str, version: int = 1) -> Optional[int]:
     """Get latexml conversion status for a given paper_id and version"""
@@ -559,5 +544,4 @@
         .all()
     )
     return [{'id': row[0].paper_id, 'listingType': '', 
-             'primary': row[0].primary_subject_class} for row in rows]
->>>>>>> e5128f04
+             'primary': row[0].primary_subject_class} for row in rows]