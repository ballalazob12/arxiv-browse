"""Import db instance and define utility functions."""
# pylint disable=no-member

import ipaddress
from datetime import date, datetime
from logging import Logger
from typing import Any, Callable, List, Mapping, Optional, Tuple

from arxiv.base import logging
from arxiv.base.globals import get_application_config
from dateutil.tz import gettz, tzutc
from sqlalchemy import asc, desc, not_
from sqlalchemy.exc import DBAPIError, OperationalError
from sqlalchemy.orm import Query
from sqlalchemy.orm.exc import NoResultFound
from sqlalchemy.sql import func

from browse.domain.identifier import Identifier
from browse.services.database.models import (
    DBLP,
    DBLPAuthor,
    DBLPDocumentAuthor,
    DataciteDois,
    Document,
    MemberInstitution,
    MemberInstitutionIP,
    SciencewisePing,
    StatsMonthlyDownload,
    StatsMonthlySubmission,
    TrackbackPing,
    db,
    in_category,
    stats_hourly,
)


logger = logging.getLogger(__name__)
app_config = get_application_config()
tz = gettz(app_config.get("ARXIV_BUSINESS_TZ"))


def db_handle_error(db_logger: Logger, default_return_val: Any) -> Any:
    """Handle operational database errors via decorator."""

    def decorator(func_to_wrap: Callable) -> Any:
        def wrapper(*args, **kwargs):  # type: ignore
            # Bypass attempt to perform query and just return default value
            is_db_disabled: bool = app_config.get("BROWSE_DISABLE_DATABASE") or False
            if is_db_disabled:
                if db_logger:
                    db_logger.info("Database is disabled per BROWSE_DISABLE_DATABASE")
                return default_return_val
            try:
                return func_to_wrap(*args, **kwargs)
            except NoResultFound:
                return default_return_val
            except (OperationalError, DBAPIError) as ex:
                if db_logger:
                    db_logger.warning(f"Error executing query in {func_to_wrap.__name__}: {ex}")
                return default_return_val
            except Exception as ex:
                if db_logger:
                    db_logger.warning(f"Unknown exception in {func_to_wrap.__name__}: {ex}")
                raise

        return wrapper

    return decorator


def __all_trackbacks_query() -> Query:
    return db.session.query(TrackbackPing)


def __paper_trackbacks_query(paper_id: str) -> Query:
    return (
        __all_trackbacks_query()
        .filter(TrackbackPing.document_id == Document.document_id)
        .filter(Document.paper_id == paper_id)
        .filter(TrackbackPing.status == "accepted")
    )

<<<<<<< HEAD

# Used in all routes as part of inst banner

@db_handle_error(db_logger=logger, default_return_val=None)
def get_institution(ip: str) -> Optional[Mapping[str,str]]:
=======
@db_handle_error(logger=logger, default_return_val=None)
def get_institution(ip: str) -> Optional[Mapping[str, str]]:
>>>>>>> 12c4b8c4
    """Get institution label from IP address."""
    decimal_ip = int(ipaddress.ip_address(ip))

    stmt = (
        db.session.query(
            MemberInstitution.id,
            MemberInstitution.label,
            func.sum(MemberInstitutionIP.exclude).label("exclusions"),
        )
        .join(MemberInstitutionIP)
        .filter(
            MemberInstitutionIP.start <= decimal_ip,
            MemberInstitutionIP.end >= decimal_ip,
        )
        .group_by(MemberInstitution.id, MemberInstitution.label,)
        .subquery()
    )
    institution_row = (
        db.session.query(stmt.c.id, stmt.c.label).filter(stmt.c.exclusions == 0).first()
    )

    h = None
    if institution_row:
        h = {
            "id": institution_row.id,
            "label": institution_row.label,
            "ip" : ip,
        }
    return h


# Only used in tests
@db_handle_error(db_logger=logger, default_return_val=[])
def get_all_trackback_pings() -> List[TrackbackPing]:
    """Get all trackback pings in database."""
    return list(__all_trackbacks_query().all())


# Used only on trackback page
@db_handle_error(db_logger=logger, default_return_val=[])
def get_paper_trackback_pings(paper_id: str) -> List[TrackbackPing]:
    """Get trackback pings for a particular document (paper_id)."""
    return list(
        __paper_trackbacks_query(paper_id)
        .distinct(TrackbackPing.url)
        .group_by(TrackbackPing.url)
        .order_by(TrackbackPing.posted_date.desc())
        .all()
    )

# Used on tb page and abs page
@db_handle_error(db_logger=logger, default_return_val=None)
def get_trackback_ping(trackback_id: int) -> Optional[TrackbackPing]:
    """Get an individual trackback ping by its id (trackback_id)."""
    trackback: TrackbackPing = db.session.query(TrackbackPing).filter(
        TrackbackPing.trackback_id == trackback_id
    ).first()
    return trackback


# Used only on tb page
@db_handle_error(db_logger=logger, default_return_val=list())
def get_recent_trackback_pings(max_trackbacks: int = 25) \
        -> List[Tuple[TrackbackPing, str, str]]:
    """Get recent trackback pings across all of arXiv."""
    max_trackbacks = min(max(max_trackbacks, 0), 500)
    if max_trackbacks == 0:
        return []

    # subquery to get the specified number of distinct trackback URLs
    stmt = (
        db.session.query(TrackbackPing.url)
        .filter(TrackbackPing.status == "accepted")
        .distinct(TrackbackPing.url)
        .group_by(TrackbackPing.url)
        .order_by(TrackbackPing.posted_date.desc())
        .limit(max_trackbacks)
        .subquery()
    )
    tb_doc_tup = (
        db.session.query(TrackbackPing, Document.paper_id, Document.title)
        .join(Document, TrackbackPing.document_id == Document.document_id)
        .filter(TrackbackPing.status == "accepted")
        .filter(TrackbackPing.url == stmt.c.url)
        .order_by(TrackbackPing.posted_date.desc())
        .all()
    )

    return list(tb_doc_tup)


#Used on abs page
@db_handle_error(db_logger=logger, default_return_val=None)
def get_trackback_ping_latest_date(paper_id: str) -> Optional[datetime]:
    """Get the most recent accepted trackback datetime for a paper_id."""
    timestamp: int = db.session.query(func.max(TrackbackPing.approved_time)).filter(
        TrackbackPing.document_id == Document.document_id
    ).filter(Document.paper_id == paper_id).filter(
        TrackbackPing.status == "accepted"
    ).scalar()
    dt = datetime.fromtimestamp(timestamp, tz=tz)
    dt = dt.astimezone(tz=tzutc())
    return dt


# used on abs page
@db_handle_error(db_logger=logger, default_return_val=0)
def count_trackback_pings(paper_id: str) -> int:
    """Count trackback pings for a particular document (paper_id)."""
    row = (
        db.session.query(
            func.count(func.distinct(TrackbackPing.url)).label("num_pings")
        )
        .filter(TrackbackPing.document_id == Document.document_id)
        .filter(Document.paper_id == paper_id)
        .filter(TrackbackPing.status == "accepted")
        .first()
    )

    return int(row.num_pings)


#Not used, only in tests
@db_handle_error(db_logger=logger, default_return_val=0)
def count_all_trackback_pings() -> int:
    """Count trackback pings for all documents, without DISTINCT(URL)."""
    c = __all_trackbacks_query().count()
    assert isinstance(c, int)
    return c


# Used in abs page
@db_handle_error(db_logger=logger, default_return_val=False)
def has_sciencewise_ping(paper_id_v: str) -> bool:
    """Determine whether versioned document has a ScienceWISE ping."""
    has_ping: bool = db.session.query(SciencewisePing).filter(
        SciencewisePing.paper_id_v == paper_id_v
    ).count() > 0
    return has_ping


# used in abs page
@db_handle_error(db_logger=logger, default_return_val=None)
def get_dblp_listing_path(paper_id: str) -> Optional[str]:
    """Get the DBLP Bibliography URL for a given document (paper_id)."""
    url: str = db.session.query(DBLP.url).join(Document).filter(
        Document.paper_id == paper_id
    ).one().url
    return url


# used in abs page
@db_handle_error(db_logger=logger, default_return_val=[])
def get_dblp_authors(paper_id: str) -> List[str]:
    """Get sorted list of DBLP authors for a given document (paper_id)."""
    authors_t = (
        db.session.query(DBLPAuthor.name)
        .join(DBLPDocumentAuthor)
        .join(Document)
        .filter(Document.paper_id == paper_id)
        .order_by(DBLPDocumentAuthor.position)
        .all()
    )
    authors = [a for (a,) in authors_t]
    return authors

# Used on home page and stats page
@db_handle_error(db_logger=logger, default_return_val=None)
def get_document_count() -> Optional[int]:
    """Get the number of documents."""
    # func.count is used here because .count() forces a subquery which
    # is inefficient
    row = (
        db.session.query(func.count(Document.document_id).label("num_documents"))
        .filter(not_(Document.paper_id.like("test%")))
        .first()
    )
    return int(row.num_documents)


# Used on stats page
@db_handle_error(db_logger=logger, default_return_val=0)
def get_document_count_by_yymm(paper_date: Optional[date] = None) -> int:
    """Get number of papers for a given year and month."""
    paper_date = date.today() if not isinstance(paper_date, date) else paper_date
    yymm = paper_date.strftime("%y%m")
    yymm_like = f"{yymm}%"
    if paper_date < date(2007, 4, 1):
        yymm_like = f"%/{yymm}%"
    row = (
        db.session.query(func.count(Document.document_id).label("num_documents"))
        .filter(Document.paper_id.like(yymm_like))
        .filter(not_(Document.paper_id.like("test%")))
        .first()
    )
    return int(row.num_documents)


# Only used on prevnext page
@db_handle_error(db_logger=logger, default_return_val=None)
def get_sequential_id(paper_id: Identifier,
                      context: str = 'all',
                      is_next: bool = True) -> Optional[str]:
    """Get the next or previous paper ID in sequence."""
    if not isinstance(paper_id, Identifier) or not paper_id.month or not paper_id.year:
        return None

    # In case we go over month or year boundry
    inc = 1 if is_next else -1
    nxtmonth = int(paper_id.month) + inc
    if nxtmonth > 12 or nxtmonth < 1:
        nxyear = int(paper_id.year) + inc
        nxtmonth = 1 if is_next else 12
    else:
        nxyear = paper_id.year

    nextyymm = "{}{:02d}".format(str(nxyear)[2:], nxtmonth)

    query = db.session.query(Document.paper_id)
    if paper_id.is_old_id:
        # NB: classic did not support old identifiers in prevnext
        if context == "all":
            like_id = f"{paper_id.archive}/{paper_id.yymm}%"
            next_q = f"{paper_id.archive}/{nextyymm}%"
        else:
            like_id = f"%/{paper_id.yymm}%"
            next_q = f"%/{nextyymm}%"
    else:
        like_id = f"{paper_id.yymm}.%"
        next_q = f"{nextyymm}.%"

    query = query.filter(
        (Document.paper_id.like(like_id) | Document.paper_id.like(next_q))
    )

    if is_next:
        query = query.filter(Document.paper_id > paper_id.id).order_by(
            asc(Document.paper_id)
        )
    else:
        query = query.filter(Document.paper_id < paper_id.id).order_by(
            desc(Document.paper_id)
        )
    if context != "all":
        archive: str = context
        subject_class: str = ""
        if "." in archive:
            (archive, subject_class) = archive.split(".", 1)
        query = query.join(in_category).filter(in_category.c.archive == archive)
        if subject_class:
            query = query.filter(in_category.c.subject_class == subject_class)

    result = query.first()
    if result:
        return f"{result.paper_id}"
    return None


def __all_hourly_stats_query() -> Query:
    return db.session.query(stats_hourly)



# Used on stats page
@db_handle_error(db_logger=logger, default_return_val=(0, 0, 0))
def get_hourly_stats_count(stats_date: Optional[date]) -> Tuple[int, int, int]:
    """Get sum of normal/admin connections and nodes for a given date."""
    stats_date = date.today() if not isinstance(stats_date, date) else stats_date
    normal_count = 0
    admin_count = 0
    num_nodes = 0
    rows = (
        db.session.query(
            func.sum(stats_hourly.c.connections).label("num_connections"),
            stats_hourly.c.access_type,
            func.max(stats_hourly.c.node_num).label("num_nodes"),
        )
        .filter(stats_hourly.c.ymd == stats_date.isoformat())
        .group_by(stats_hourly.c.access_type)
        .all()
    )
    for r in rows:
        if r.access_type == "A":
            admin_count = r.num_connections
        else:
            normal_count = r.num_connections
            num_nodes = r.num_nodes
    return (normal_count, admin_count, num_nodes)


# Used on stats page
# maybe on /today page?
@db_handle_error(db_logger=logger, default_return_val=[])
def get_hourly_stats(stats_date: Optional[date] = None) -> List:
    """Get the hourly stats for a given date."""
    stats_date = date.today() if not isinstance(stats_date, date) else stats_date

    return list(
        __all_hourly_stats_query()
        .filter(
            stats_hourly.c.access_type == "N",
            stats_hourly.c.ymd == stats_date.isoformat(),
        )
        .order_by(asc(stats_hourly.c.hour), stats_hourly.c.node_num)
        .all()
    )


# Used on stats page
@db_handle_error(db_logger=logger, default_return_val=[])
def get_monthly_submission_stats() -> List:
    """Get monthly submission stats from :class:`.StatsMonthlySubmission`."""
    return list(
        db.session.query(StatsMonthlySubmission)
        .order_by(asc(StatsMonthlySubmission.ym))
        .all()
    )

# Used on stats page
@db_handle_error(db_logger=logger, default_return_val=(0, 0))
def get_monthly_submission_count() -> Tuple[int, int]:
    """Get submission totals: number of submissions and number migrated."""
    row = db.session.query(
        func.sum(StatsMonthlySubmission.num_submissions).label("num_submissions"),
        func.sum(StatsMonthlySubmission.historical_delta).label("num_migrated"),
    ).first()
    return (row.num_submissions, row.num_migrated)


# Used on stats page
@db_handle_error(db_logger=logger, default_return_val=[])
def get_monthly_download_stats() -> List:
    """Get all the monthly download stats."""
    return list(
        db.session.query(StatsMonthlyDownload)
        .order_by(asc(StatsMonthlyDownload.ym))
        .all()
    )

# Used on stats page
@db_handle_error(db_logger=logger, default_return_val=0)
def get_monthly_download_count() -> int:
    """Get the sum of monthly downloads for all time."""
    row = db.session.query(
        func.sum(StatsMonthlyDownload.downloads).label("total_downloads")
    ).first()
    total_downloads: int = row.total_downloads if row else 0
    return total_downloads


# Used on stats page
@db_handle_error(db_logger=logger, default_return_val=None)
def get_max_download_stats_dt() -> Optional[datetime]:
    """Get the datetime of the most recent download stats."""
    row = db.session.query(func.max(StatsMonthlyDownload.ym).label("max_ym")).first()
    return row.max_ym if row else None


@db_handle_error(db_logger=logger, default_return_val=None)
def get_datacite_doi(paper_id: str, account: str = "prod") -> Optional[str]:
    """Get the DataCite DOI for a given paper ID."""
    row = (
        db.session.query(DataciteDois)
        .filter(DataciteDois.paper_id == paper_id)
        .filter(DataciteDois.account == account)
        .first()
    )
    return row.doi if row else None


def service_status()->List[str]:
    try:
        db.session.query(Document.document_id).limit(1).first()
    except NoResultFound:
        return ["service.database: No documents found in db"]
    except (OperationalError, DBAPIError) as ex:
        return [f"service.database: Error executing test query count on documents: {ex}"]
    except Exception as ex:
        return [f"service.database: Problem with DB: {ex}"]

    return []<|MERGE_RESOLUTION|>--- conflicted
+++ resolved
@@ -80,16 +80,8 @@
         .filter(TrackbackPing.status == "accepted")
     )
 
-<<<<<<< HEAD
-
-# Used in all routes as part of inst banner
-
-@db_handle_error(db_logger=logger, default_return_val=None)
-def get_institution(ip: str) -> Optional[Mapping[str,str]]:
-=======
-@db_handle_error(logger=logger, default_return_val=None)
+@db_handle_error(db_logger=logger, default_return_val=None)
 def get_institution(ip: str) -> Optional[Mapping[str, str]]:
->>>>>>> 12c4b8c4
     """Get institution label from IP address."""
     decimal_ip = int(ipaddress.ip_address(ip))
 
