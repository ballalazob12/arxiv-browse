--- conflicted
+++ resolved
@@ -98,8 +98,6 @@
             is_latest=False)
         return combined_version
 
-<<<<<<< HEAD
-=======
 
     def _abs_for_version(self, identifier: Identifier,
                          version: Optional[int] = None) -> DocMetadata:
@@ -118,7 +116,6 @@
             raise AbsNotFoundException(identifier.id)
         return to_docmeta(res)
     
->>>>>>> 397c4708
     def get_dissemination_formats(self,
                                   docmeta: DocMetadata,
                                   format_pref: Optional[str] = None,
