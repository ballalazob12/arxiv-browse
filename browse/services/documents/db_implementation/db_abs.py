--- conflicted
+++ resolved
@@ -7,9 +7,11 @@
 from sqlalchemy.exc import DBAPIError, OperationalError
 from sqlalchemy.orm.exc import NoResultFound
 
-<<<<<<< HEAD
 from arxiv.identifier import Identifier
-from arxiv.document.metadata import DocMetadata
+from arxiv.taxonomy import Category, Archive, Group
+from arxiv.license import License
+from arxiv.document.metadata import DocMetadata, AuthorList, Submitter
+from arxiv.document.exceptions import AbsException
 from arxiv.document.version import SourceFlag, VersionEntry
 from arxiv.db import session
 from arxiv.db.models import Metadata
@@ -18,20 +20,6 @@
 from browse.services.documents.base_documents import DocMetadataService
 from browse.services.documents.config.deleted_papers import DELETED_PAPERS
 from dateutil.tz import tzutc
-
-from .convert import to_docmeta
-=======
-from browse.domain.category import Category
-from browse.domain.identifier import Identifier
-from browse.domain.license import License
-from browse.domain.metadata import DocMetadata, Archive, AuthorList, Submitter, Group
-from browse.domain.version import SourceFlag, VersionEntry
-from browse.services.database.models import Metadata
-from browse.services.documents.base_documents import (
-    AbsDeletedException, AbsNotFoundException, AbsVersionNotFoundException,
-    DocMetadataService, AbsException)
-from browse.services.documents.config.deleted_papers import DELETED_PAPERS
->>>>>>> fa0b619f
 
 
 class DbDocMetadataService(DocMetadataService):
@@ -59,7 +47,7 @@
         if identifier.id in DELETED_PAPERS:
             raise AbsDeletedException(DELETED_PAPERS[identifier.id])
 
-        all_versions: List[Metadata] = (Metadata.query.filter(Metadata.paper_id == identifier.id)).all()
+        all_versions: List[Metadata] = (session.query(Metadata).filter(Metadata.paper_id == identifier.id)).all()
         if not all_versions:
             raise AbsNotFoundException(identifier.id)
 
@@ -73,77 +61,8 @@
 
         return _to_docmeta(all_versions, latest, ver_of_interest, identifier)
 
-<<<<<<< HEAD
-        try:
-            this_version = self._abs_for_version(identifier=paper_id,
-                                                 version=paper_id.version)
-        except AbsNotFoundException as e:
-            if paper_id.is_old_id:
-                raise
-            else:
-                raise AbsVersionNotFoundException(e) from e
-
-        # Several fields need to reflect the latest version's data
-        combined_version: DocMetadata = replace(
-            this_version,
-            version_history=latest_version.version_history,
-            categories=latest_version.categories,
-            primary_category=latest_version.primary_category,
-            secondary_categories=latest_version.secondary_categories,
-            primary_archive=latest_version.primary_archive,
-            primary_group=latest_version.primary_group,
-            is_definitive=True,
-            is_latest=False)
-        return combined_version
-
-
-    def _abs_for_version(self, identifier: Identifier,
-                         version: Optional[int] = None) -> DocMetadata:
-        """Get a specific version of a paper's abstract metadata.
-
-        if version is None then get the latest version."""
-        if version:
-            res = (session.query(Metadata)
-                   .filter( Metadata.paper_id == identifier.id)
-                   .filter( Metadata.version == identifier.version )).first()
-        else:
-            res = (session.query(Metadata)
-                   .filter(Metadata.paper_id == identifier.id)
-                   .filter(Metadata.is_current == 1)).first()
-        if not res:
-            raise AbsNotFoundException(identifier.id)
-
-        # Gather version history metadata from each document version entry in database.
-        version_history = list()
-        all_versions = (session.query(Metadata).filter(Metadata.paper_id == identifier.id))
-
-        for ver in all_versions:
-            size_kilobytes = 0
-            if ver.source_size is not None:
-                size_kilobytes = round(ver.source_size/1024)
-
-                # ie: 2310.08262v1 where source_size is 484 bytes
-                if size_kilobytes == 0 and ver.source_size > 0:
-                    size_kilobytes = 1
-
-            created_tz = ver.created.replace(tzinfo=tzutc())
-            entry = VersionEntry(version=ver.version,
-                                 raw='',
-                                 size_kilobytes=size_kilobytes,
-                                 submitted_date=created_tz,
-                                 source_flag=SourceFlag(ver.source_flags),
-                                 source_format=ver.source_format,
-                                 is_withdrawn=ver.is_withdrawn or ver.source_format == "withdrawn"
-                                              or ver.source_size == 0)
-            version_history.append(entry)
-
-        return to_docmeta(res, identifier, version_history, self.business_tz)
-
-    def service_status(self)->List[str]:
-=======
 
     def service_status(self) -> List[str]:
->>>>>>> fa0b619f
         try:
             res = session.query(Metadata).limit(1).first()
             if not res:
