--- conflicted
+++ resolved
@@ -234,20 +234,12 @@
             raise AbsParsingException(
                 f'Could not parse submitted date {sd} as datetime') from ex
 
-<<<<<<< HEAD
         source_type = SourceFlag(code=date_match.group('source_type'))
+        kb = int(date_match.group('size_kilobytes'))
         ve = VersionEntry(
             raw=date_match.group(0),
             source_flag=source_type,
-            size_kilobytes=int(date_match.group('size_kilobytes')),
-=======
-        source_type = SourceType(code=date_match.group('source_type'))
-        kb = int(date_match.group('size_kilobytes'))
-        ve = VersionEntry(
-            raw=date_match.group(0),
-            source_type=source_type,
             size_kilobytes=kb,
->>>>>>> 4b8871d9
             submitted_date=submitted_date,
             version=version_count,
             is_withdrawn=kb == 0 or source_type.ignore
