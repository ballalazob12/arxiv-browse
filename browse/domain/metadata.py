--- conflicted
+++ resolved
@@ -1,14 +1,8 @@
 """Representations of arXiv document metadata."""
-<<<<<<< HEAD
+import collections
 from typing import List, Optional
 from datetime import datetime
-=======
-import collections
-import pprint
-from typing import List, Optional
-from datetime import datetime
-
->>>>>>> 01bd7cea
+
 from dataclasses import dataclass, field
 from browse.domain.identifier import Identifier
 from browse.domain.license import License
@@ -16,7 +10,7 @@
 
 
 @dataclass
-class SourceType:
+class SourceType():
     """Represents arXiv article source file type."""
 
     code: str = field(default_factory=str)
@@ -26,7 +20,7 @@
 
 
 @dataclass
-class Submitter:
+class Submitter():
     """Represents the person who submitted an arXiv article."""
 
     name: str = field(default_factory=str)
@@ -37,7 +31,7 @@
 
 
 @dataclass
-class VersionEntry:
+class VersionEntry():
     """Represents a single arXiv article version history entry."""
 
     version: int
@@ -56,7 +50,7 @@
 
 
 @dataclass
-class AuthorList:
+class AuthorList():
     """Represents author names."""
 
     raw: str = field(default_factory=str)
@@ -64,7 +58,6 @@
 
 
 @dataclass
-<<<<<<< HEAD
 class Category():
     """Represents an arXiv category."""
 
@@ -101,9 +94,6 @@
 
 @dataclass
 class DocMetadata():
-=======
-class DocMetadata:
->>>>>>> 01bd7cea
     """Class for representing the core arXiv document metadata."""
 
     arxiv_id: str = field(default_factory=str)
@@ -176,12 +166,12 @@
     """
 
     def __post_init__(self) -> None:
-<<<<<<< HEAD
         """Post-initialization for DocMetadata."""
         self.primary_archive = Archive(
             id=taxonomy.CATEGORIES[self.primary_category.id]['in_archive'])
         self.primary_group = Group(
             id=taxonomy.ARCHIVES[self.primary_archive.id]['in_group'])
+
 
     def get_browse_context_list(self) -> List[str]:
         """Get the list of archive/category IDs to generate browse context."""
@@ -196,17 +186,8 @@
             in_archive = taxonomy.CATEGORIES[category.id]['in_archive']
             options[in_archive] = True
         return sorted(options.keys())
-=======
-
-        if not hasattr(self, 'license') or self.license is None:
-            self.license = License()
-        elif isinstance(self.license, str):
-            self.license = License(self.license)
-        elif not isinstance(self.license, License):
-            raise TypeError(
-                "metadata should have str,Licnese or None as self.license "
-                + "but it was " + str(type(self.license)))
-
+
+     
     def highest_version(self)-> int:
         """Return highest version number from metadata.
 
@@ -241,5 +222,4 @@
         if not versions:
             return None
         else:
-            return versions[0].submitted_date
->>>>>>> 01bd7cea
+            return versions[0].submitted_date